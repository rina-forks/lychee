use crate::files_from::FilesFrom;
use crate::generate::GenerateMode;
use crate::parse::parse_base;
use crate::verbosity::Verbosity;
use anyhow::{Context, Error, Result, anyhow};
use clap::builder::{ArgPredicate, PossibleValuesParser};
use clap::{Parser, arg, builder::TypedValueParser};
use const_format::{concatcp, formatcp};
use http::{
    HeaderMap,
    header::{HeaderName, HeaderValue},
};
use lychee_lib::Preprocessor;
use lychee_lib::{
    Base, BasicAuthSelector, DEFAULT_MAX_REDIRECTS, DEFAULT_MAX_RETRIES,
    DEFAULT_RETRY_WAIT_TIME_SECS, DEFAULT_TIMEOUT_SECS, DEFAULT_USER_AGENT, FileExtensions,
    FileType, Input, StatusCodeExcluder, StatusCodeSelector, archive::Archive,
};
use reqwest::tls;
use secrecy::SecretString;
use serde::{Deserialize, Deserializer};
use std::collections::{HashMap, HashSet};
use std::path::Path;
use std::{fs, path::PathBuf, str::FromStr, time::Duration};
use strum::{Display, EnumIter, EnumString, VariantNames};

pub(crate) const LYCHEE_IGNORE_FILE: &str = ".lycheeignore";
pub(crate) const LYCHEE_CACHE_FILE: &str = ".lycheecache";
pub(crate) const LYCHEE_CONFIG_FILE: &str = "lychee.toml";

const DEFAULT_METHOD: &str = "get";
const DEFAULT_MAX_CACHE_AGE: &str = "1d";
const DEFAULT_MAX_CONCURRENCY: usize = 128;

// this exists because clap requires `&str` type values for defaults
// whereas serde expects owned `String` types
// (we can't use e.g. `TIMEOUT` or `timeout()` which gets created for serde)
const MAX_CONCURRENCY_STR: &str = concatcp!(DEFAULT_MAX_CONCURRENCY);
const MAX_CACHE_AGE_STR: &str = concatcp!(DEFAULT_MAX_CACHE_AGE);
const MAX_REDIRECTS_STR: &str = concatcp!(DEFAULT_MAX_REDIRECTS);
const MAX_RETRIES_STR: &str = concatcp!(DEFAULT_MAX_RETRIES);
const HELP_MSG_CACHE: &str = formatcp!(
    "Use request cache stored on disk at `{}`",
    LYCHEE_CACHE_FILE,
);
// We use a custom help message here because we want to show the default
// value of the config file, but also be able to check if the user has
// provided a custom value. If they didn't, we won't throw an error if
// the file doesn't exist.
const HELP_MSG_CONFIG_FILE: &str = formatcp!(
    "Configuration file to use\n\n[default: {}]",
    LYCHEE_CONFIG_FILE,
);
const TIMEOUT_STR: &str = concatcp!(DEFAULT_TIMEOUT_SECS);
const RETRY_WAIT_TIME_STR: &str = concatcp!(DEFAULT_RETRY_WAIT_TIME_SECS);

#[derive(
    Debug, Deserialize, Default, Clone, Display, EnumIter, EnumString, VariantNames, PartialEq, Eq,
)]
#[non_exhaustive]
pub(crate) enum TlsVersion {
    #[serde(rename = "TLSv1_0")]
    #[strum(serialize = "TLSv1_0")]
    V1_0,
    #[serde(rename = "TLSv1_1")]
    #[strum(serialize = "TLSv1_1")]
    V1_1,
    #[serde(rename = "TLSv1_2")]
    #[strum(serialize = "TLSv1_2")]
    #[default]
    V1_2,
    #[serde(rename = "TLSv1_3")]
    #[strum(serialize = "TLSv1_3")]
    V1_3,
}
impl From<TlsVersion> for tls::Version {
    fn from(ver: TlsVersion) -> Self {
        match ver {
            TlsVersion::V1_0 => tls::Version::TLS_1_0,
            TlsVersion::V1_1 => tls::Version::TLS_1_1,
            TlsVersion::V1_2 => tls::Version::TLS_1_2,
            TlsVersion::V1_3 => tls::Version::TLS_1_3,
        }
    }
}

/// The format to use for the final status report
#[derive(Debug, Deserialize, Default, Clone, Display, EnumIter, VariantNames, PartialEq)]
#[non_exhaustive]
#[strum(serialize_all = "snake_case")]
#[serde(rename_all = "snake_case")]
pub(crate) enum StatsFormat {
    #[default]
    Compact,
    Detailed,
    Json,
    Markdown,
    Raw,
}

impl FromStr for StatsFormat {
    type Err = Error;

    fn from_str(format: &str) -> Result<Self, Self::Err> {
        match format.to_lowercase().as_str() {
            "compact" | "string" => Ok(StatsFormat::Compact),
            "detailed" => Ok(StatsFormat::Detailed),
            "json" => Ok(StatsFormat::Json),
            "markdown" | "md" => Ok(StatsFormat::Markdown),
            "raw" => Ok(StatsFormat::Raw),
            _ => Err(anyhow!("Unknown format {format}")),
        }
    }
}

/// The different formatter modes
///
/// This decides over whether to use color,
/// emojis, or plain text for the output.
#[derive(
    Debug, Deserialize, Default, Clone, Display, EnumIter, EnumString, VariantNames, PartialEq,
)]
#[non_exhaustive]
pub(crate) enum OutputMode {
    /// Plain text output.
    ///
    /// This is the most basic output mode for terminals that do not support
    /// color or emojis. It can also be helpful for scripting or when you want
    /// to pipe the output to another program.
    #[serde(rename = "plain")]
    #[strum(serialize = "plain", ascii_case_insensitive)]
    Plain,

    /// Colorful output.
    ///
    /// This mode uses colors to highlight the status of the requests.
    /// It is useful for terminals that support colors and you want to
    /// provide a more visually appealing output.
    ///
    /// This is the default output mode.
    #[serde(rename = "color")]
    #[strum(serialize = "color", ascii_case_insensitive)]
    #[default]
    Color,

    /// Emoji output.
    ///
    /// This mode uses emojis to represent the status of the requests.
    /// Some people may find this mode more intuitive and fun to use.
    #[serde(rename = "emoji")]
    #[strum(serialize = "emoji", ascii_case_insensitive)]
    Emoji,

    /// Task output.
    ///
    /// This mode uses Markdown-styled checkboxes to represent the status of the requests.
    /// Some people may find this mode more intuitive and useful for task tracking.
    #[serde(rename = "task")]
    #[strum(serialize = "task", ascii_case_insensitive)]
    Task,
}

impl OutputMode {
    /// Returns `true` if the response format is `Plain`
    pub(crate) const fn is_plain(&self) -> bool {
        matches!(self, OutputMode::Plain)
    }

    /// Returns `true` if the response format is `Emoji`
    pub(crate) const fn is_emoji(&self) -> bool {
        matches!(self, OutputMode::Emoji)
    }
}

// Macro for generating default functions to be used by serde
macro_rules! default_function {
    ( $( $name:ident : $T:ty = $e:expr; )* ) => {
        $(
            #[allow(clippy::missing_const_for_fn)]
            fn $name() -> $T {
                $e
            }
        )*
    };
}

// Generate the functions for serde defaults
default_function! {
    max_redirects: usize = DEFAULT_MAX_REDIRECTS;
    max_retries: u64 = DEFAULT_MAX_RETRIES;
    max_concurrency: usize = DEFAULT_MAX_CONCURRENCY;
    max_cache_age: Duration = humantime::parse_duration(DEFAULT_MAX_CACHE_AGE).unwrap();
    user_agent: String = DEFAULT_USER_AGENT.to_string();
    timeout: usize = DEFAULT_TIMEOUT_SECS;
    retry_wait_time: usize = DEFAULT_RETRY_WAIT_TIME_SECS;
    method: String = DEFAULT_METHOD.to_string();
    verbosity: Verbosity = Verbosity::default();
    accept_selector: StatusCodeSelector = StatusCodeSelector::default();
}

// Macro for merging configuration values
macro_rules! fold_in {
    ($cli:ident , $toml:ident ; $ty:ident { $(..$ignore:ident,)* $( $key:ident : $default:expr, )* } ) => {
        if (false) {
            #[allow(dead_code, unused, clippy::diverging_sub_expression)]
            let _check_fold_in_exhaustivity = $ty {
                $($key: unreachable!(), )*
                $($ignore: unreachable!(), )*
            };
        };
        $(
            if $cli.$key == $default && $toml.$key != $default {
                $cli.$key = $toml.$key;
            }
        )*
    };
}

/// Parse a single header into a [`HeaderName`] and [`HeaderValue`]
///
/// Headers are expected to be in format `Header-Name: Header-Value`.
/// The header name and value are trimmed of whitespace.
///
/// If the header contains multiple colons, the part after the first colon is
/// considered the value.
///
/// # Errors
///
/// This fails if the header does not contain exactly one `:` character or
/// if the header name contains non-ASCII characters.
fn parse_single_header(header: &str) -> Result<(HeaderName, HeaderValue)> {
    let parts: Vec<&str> = header.splitn(2, ':').collect();
    match parts.as_slice() {
        [name, value] => {
            let name = name.trim();
            let name = HeaderName::from_str(name)
                .map_err(|e| anyhow!("Unable to convert header name '{name}': {e}"))?;
            let value = HeaderValue::from_str(value.trim())
                .map_err(|e| anyhow!("Unable to read value of header with name '{name}': {e}"))?;
            Ok((name, value))
        }
        _ => Err(anyhow!(
            "Invalid header format. Expected colon-separated string in the format 'HeaderName: HeaderValue'"
        )),
    }
}

/// Parses a single HTTP header into a tuple of (String, String)
///
/// This does NOT merge multiple headers into one.
#[derive(Clone, Debug)]
struct HeaderParser;

impl TypedValueParser for HeaderParser {
    type Value = (String, String);

    fn parse_ref(
        &self,
        _cmd: &clap::Command,
        _arg: Option<&clap::Arg>,
        value: &std::ffi::OsStr,
    ) -> Result<Self::Value, clap::Error> {
        let header_str = value.to_str().ok_or_else(|| {
            clap::Error::raw(
                clap::error::ErrorKind::InvalidValue,
                "Header value contains invalid UTF-8",
            )
        })?;

        match parse_single_header(header_str) {
            Ok((name, value)) => {
                let Ok(value) = value.to_str() else {
                    return Err(clap::Error::raw(
                        clap::error::ErrorKind::InvalidValue,
                        "Header value contains invalid UTF-8",
                    ));
                };

                Ok((name.to_string(), value.to_string()))
            }
            Err(e) => Err(clap::Error::raw(
                clap::error::ErrorKind::InvalidValue,
                e.to_string(),
            )),
        }
    }
}

impl clap::builder::ValueParserFactory for HeaderParser {
    type Parser = HeaderParser;
    fn value_parser() -> Self::Parser {
        HeaderParser
    }
}

/// Extension trait for converting a Vec of header pairs to a `HeaderMap`
pub(crate) trait HeaderMapExt {
    /// Convert a collection of header key-value pairs to a `HeaderMap`
    fn from_header_pairs(headers: &[(String, String)]) -> Result<HeaderMap, Error>;
}

impl HeaderMapExt for HeaderMap {
    fn from_header_pairs(headers: &[(String, String)]) -> Result<HeaderMap, Error> {
        let mut header_map = HeaderMap::new();
        for (name, value) in headers {
            let header_name = HeaderName::from_bytes(name.as_bytes())
                .map_err(|e| anyhow!("Invalid header name '{name}': {e}"))?;
            let header_value = HeaderValue::from_str(value)
                .map_err(|e| anyhow!("Invalid header value '{value}': {e}"))?;
            header_map.insert(header_name, header_value);
        }
        Ok(header_map)
    }
}

/// lychee is a fast, asynchronous link checker which detects broken URLs and mail addresses
/// in local files and websites. It supports Markdown and HTML and works well
/// with many plain text file formats.
///
/// lychee is powered by lychee-lib, the Rust library for link checking.
#[derive(Parser, Debug)]
#[command(version, about, next_display_order = None)]
pub(crate) struct LycheeOptions {
    /// Inputs for link checking (where to get links to check from).
    #[arg(
        name = "inputs",
        required_unless_present = "files_from",
        required_unless_present = "generate",
        long_help = "Inputs for link checking (where to get links to check from). These can be:
files (e.g. `README.md`), file globs (e.g. `'~/git/*/README.md'`), remote URLs
(e.g. `https://example.com/README.md`), or standard input (`-`). Alternatively,
use `--files-from` to read inputs from a file.

NOTE: Use `--` to separate inputs from options that allow multiple arguments."
    )]
    raw_inputs: Vec<String>,

    /// Configuration file to use
    #[arg(short, long = "config")]
    #[arg(help = HELP_MSG_CONFIG_FILE)]
    pub(crate) config_file: Option<PathBuf>,

    #[clap(flatten)]
    pub(crate) config: Config,
}

impl LycheeOptions {
    /// Get parsed inputs from options.
    // This depends on the config, which is why a method is required (we could
    // accept a `Vec<Input>` in `LycheeOptions` and do the conversion there, but
    // we wouldn't get access to `glob_ignore_case`.
    pub(crate) fn inputs(&self) -> Result<HashSet<Input>> {
        let mut all_inputs = self.raw_inputs.clone();

        // If --files-from is specified, read inputs from the file
        if let Some(files_from_path) = &self.config.files_from {
            let files_from = FilesFrom::try_from(files_from_path.as_path())
                .context("Cannot read inputs from --files-from")?;
            all_inputs.extend(files_from.inputs);
        }

        // Convert default extension to FileType if provided
        let default_file_type = self
            .config
            .default_extension
            .as_deref()
            .and_then(FileType::from_extension);

        all_inputs
            .iter()
            .map(|raw_input| Input::new(raw_input, default_file_type, self.config.glob_ignore_case))
            .collect::<Result<_, _>>()
            .context("Cannot parse inputs from arguments")
    }
}

// Custom deserializer function for the header field
fn deserialize_headers<'de, D>(deserializer: D) -> Result<Vec<(String, String)>, D::Error>
where
    D: Deserializer<'de>,
{
    let map = HashMap::<String, String>::deserialize(deserializer)?;
    Ok(map.into_iter().collect())
}

/// The main configuration for lychee
#[allow(clippy::struct_excessive_bools)]
#[derive(Parser, Debug, Deserialize, Clone, Default)]
#[serde(deny_unknown_fields)]
pub(crate) struct Config {
    /// Read input filenames from the given file or stdin (if path is '-').
    #[arg(
        long = "files-from",
        value_name = "PATH",
        long_help = "Read input filenames from the given file or stdin (if path is '-').

This is useful when you have a large number of inputs that would be
cumbersome to specify on the command line directly.

Examples:
  lychee --files-from list.txt
  find . -name '*.md' | lychee --files-from -
  echo 'README.md' | lychee --files-from -

File Format:
  Each line should contain one input (file path, URL, or glob pattern).
  Lines starting with '#' are treated as comments and ignored.
  Empty lines are also ignored."
    )]
    files_from: Option<PathBuf>,

    /// Verbose program output
    #[clap(flatten)]
    #[serde(default = "verbosity")]
    pub(crate) verbose: Verbosity,

    /// Do not show progress bar.
    /// This is recommended for non-interactive shells (e.g. for continuous integration)
    #[arg(short, long, verbatim_doc_comment)]
    #[serde(default)]
    pub(crate) no_progress: bool,

    /// A list of file extensions. Files not matching the specified extensions are skipped.
    ///
    /// E.g. a user can specify `--extensions html,htm,php,asp,aspx,jsp,cgi`
    /// to check for links in files with these extensions.
    ///
    /// This is useful when the default extensions are not enough and you don't
    /// want to provide a long list of inputs (e.g. file1.html, file2.md, etc.)
    #[arg(
        long,
        default_value_t = FileExtensions::default(),
        long_help = "Test the specified file extensions for URIs when checking files locally.

Multiple extensions can be separated by commas. Note that if you want to check filetypes,
which have multiple extensions, e.g. HTML files with both .html and .htm extensions, you need to
specify both extensions explicitly."
    )]
    #[serde(default = "FileExtensions::default")]
    pub(crate) extensions: FileExtensions,

    /// This is the default file extension that is applied to files without an extension.
    ///
    /// This is useful for files without extensions or with unknown extensions.
    /// The extension will be used to determine the file type for processing.
    /// Examples: --default-extension md, --default-extension html
    #[arg(long, value_name = "EXTENSION")]
    #[serde(default)]
    pub(crate) default_extension: Option<String>,

    #[arg(help = HELP_MSG_CACHE)]
    #[arg(long)]
    #[serde(default)]
    pub(crate) cache: bool,

    /// Discard all cached requests older than this duration
    #[arg(
        long,
        value_parser = humantime::parse_duration,
        default_value = &MAX_CACHE_AGE_STR
    )]
    #[serde(default = "max_cache_age")]
    #[serde(with = "humantime_serde")]
    pub(crate) max_cache_age: Duration,

    /// A list of status codes that will be excluded from the cache
    #[arg(
        long,
        long_help = "A list of status codes that will be ignored from the cache

The following exclude range syntax is supported: [start]..[[=]end]|code. Some valid
examples are:

- 429 (excludes the 429 status code only)
- 500.. (excludes any status code >= 500)
- ..100 (excludes any status code < 100)
- 500..=599 (excludes any status code from 500 to 599 inclusive)
- 500..600 (excludes any status code from 500 to 600 excluding 600, same as 500..=599)

Use \"lychee --cache-exclude-status '429, 500..502' <inputs>...\" to provide a
comma-separated list of excluded status codes. This example will not cache results
with a status code of 429, 500 and 501."
    )]
    pub(crate) cache_exclude_status: Option<StatusCodeExcluder>,

    /// Don't perform any link checking.
    /// Instead, dump all the links extracted from inputs that would be checked
    #[arg(long)]
    #[serde(default)]
    pub(crate) dump: bool,

    /// Don't perform any link extraction and checking.
    /// Instead, dump all input sources from which links would be collected
    #[arg(long)]
    #[serde(default)]
    pub(crate) dump_inputs: bool,

    /// Specify the use of a specific web archive.
    /// Can be used in combination with `--suggest`
    #[arg(long, value_parser = PossibleValuesParser::new(Archive::VARIANTS).map(|s| s.parse::<Archive>().unwrap()))]
    #[serde(default)]
    pub(crate) archive: Option<Archive>,

    /// Suggest link replacements for broken links, using a web archive.
    /// The web archive can be specified with `--archive`
    #[arg(long)]
    #[serde(default)]
    pub(crate) suggest: bool,

    /// Maximum number of allowed redirects
    #[arg(short, long, default_value = &MAX_REDIRECTS_STR)]
    #[serde(default = "max_redirects")]
    pub(crate) max_redirects: usize,

    /// Maximum number of retries per request
    #[arg(long, default_value = &MAX_RETRIES_STR)]
    #[serde(default = "max_retries")]
    pub(crate) max_retries: u64,

    /// Minimum accepted TLS Version
    #[arg(long, value_parser = PossibleValuesParser::new(TlsVersion::VARIANTS).map(|s| s.parse::<TlsVersion>().unwrap()))]
    #[serde(default)]
    pub(crate) min_tls: Option<TlsVersion>,

    /// Maximum number of concurrent network requests
    #[arg(long, default_value = &MAX_CONCURRENCY_STR)]
    #[serde(default = "max_concurrency")]
    pub(crate) max_concurrency: usize,

    /// Number of threads to utilize.
    /// Defaults to number of cores available to the system
    #[arg(short = 'T', long)]
    #[serde(default)]
    pub(crate) threads: Option<usize>,

    /// User agent
    #[arg(short, long, default_value = DEFAULT_USER_AGENT)]
    #[serde(default = "user_agent")]
    pub(crate) user_agent: String,

    /// Proceed for server connections considered insecure (invalid TLS)
    #[arg(short, long)]
    #[serde(default)]
    pub(crate) insecure: bool,

    /// Only test links with the given schemes (e.g. https).
    /// Omit to check links with any other scheme.
    /// At the moment, we support http, https, file, and mailto.
    #[arg(
        short,
        long,
        long_help = "Only test links with the given schemes (e.g. https). Omit to check links with
any other scheme. At the moment, we support http, https, file, and mailto."
    )]
    #[serde(default)]
    pub(crate) scheme: Vec<String>,

    /// Only check local files and block network requests.
    #[arg(long)]
    #[serde(default)]
    pub(crate) offline: bool,

    /// URLs to check (supports regex). Has preference over all excludes.
    #[arg(long)]
    #[serde(default)]
    pub(crate) include: Vec<String>,

    /// Exclude URLs and mail addresses from checking.
    /// The values are treated as regular expressions.
    #[arg(long)]
    #[serde(default)]
    pub(crate) exclude: Vec<String>,

    /// Deprecated; use `--exclude-path` instead
    #[arg(long)]
    #[serde(default)]
    pub(crate) exclude_file: Vec<String>,

    /// Exclude paths from getting checked.
    /// The values are treated as regular expressions.
    #[arg(long)]
    #[serde(default)]
    pub(crate) exclude_path: Vec<String>,

    /// Exclude all private IPs from checking.
    /// Equivalent to `--exclude-private --exclude-link-local --exclude-loopback`
    #[arg(short = 'E', long, verbatim_doc_comment)]
    #[serde(default)]
    pub(crate) exclude_all_private: bool,

    /// Exclude private IP address ranges from checking
    #[arg(long)]
    #[serde(default)]
    pub(crate) exclude_private: bool,

    /// Exclude link-local IP address range from checking
    #[arg(long)]
    #[serde(default)]
    pub(crate) exclude_link_local: bool,

    /// Exclude loopback IP address range and localhost from checking
    #[arg(long)]
    #[serde(default)]
    pub(crate) exclude_loopback: bool,

    /// Also check email addresses
    #[arg(long)]
    #[serde(default)]
    pub(crate) include_mail: bool,

    /// Remap URI matching pattern to different URI
    #[serde(default)]
    #[arg(long)]
    pub(crate) remap: Vec<String>,

    /// Automatically append file extensions to `file://` URIs for non-existing paths
    #[serde(default)]
    #[arg(
        long,
        value_delimiter = ',',
        long_help = "When checking locally, attempts to locate missing files by trying the given
fallback extensions. Multiple extensions can be separated by commas. Extensions
will be checked in order of appearance.

Example: --fallback-extensions html,htm,php,asp,aspx,jsp,cgi

Note: This option takes effect on `file://` URIs which do not exist and on
      `file://` URIs pointing to directories which resolve to themself (by the
      --index-files logic)."
    )]
    pub(crate) fallback_extensions: Vec<String>,

    /// Resolve local directory links to specified index files within the directory
    #[serde(default)]
    #[arg(
        long,
        value_delimiter = ',',
        long_help = "When checking locally, resolves directory links to a separate index file.
The argument is a comma-separated list of index file names to search for. Index
names are relative to the link's directory and attempted in the order given.

If `--index-files` is specified, then at least one index file must exist in
order for a directory link to be considered valid. Additionally, the special
name `.` can be used in the list to refer to the directory itself.

If unspecified (the default behavior), index files are disabled and directory
links are considered valid as long as the directory exists on disk.

Example 1: `--index-files index.html,readme.md` looks for index.html or readme.md
           and requires that at least one exists.

Example 2: `--index-files index.html,.` will use index.html if it exists, but
           still accept the directory link regardless.

Example 3: `--index-files ''` will reject all directory links because there are
           no valid index files. This will require every link to explicitly name
           a file.

Note: This option only takes effect on `file://` URIs which exist and point to a directory."
    )]
    pub(crate) index_files: Option<Vec<String>>,

    /// Set custom header for requests
    #[arg(
        short = 'H',
        long = "header",
        // Note: We use a `Vec<(String, String)>` for headers, which is
        // unfortunate. The reason is that `clap::ArgAction::Append` collects
        // multiple values, and `clap` cannot automatically convert these tuples
        // into a `HashMap<String, String>`.
        action = clap::ArgAction::Append,
        value_parser = HeaderParser,
        value_name = "HEADER:VALUE",
        long_help = "Set custom header for requests

Some websites require custom headers to be passed in order to return valid responses.
You can specify custom headers in the format 'Name: Value'. For example, 'Accept: text/html'.
This is the same format that other tools like curl or wget use.
Multiple headers can be specified by using the flag multiple times."
    )]
    #[serde(default)]
    #[serde(deserialize_with = "deserialize_headers")]
    pub header: Vec<(String, String)>,

    /// A List of accepted status codes for valid links
    #[arg(
        short,
        long,
        default_value_t,
        long_help = "A List of accepted status codes for valid links

The following accept range syntax is supported: [start]..[[=]end]|code. Some valid
examples are:

- 200 (accepts the 200 status code only)
- ..204 (accepts any status code < 204)
- ..=204 (accepts any status code <= 204)
- 200..=204 (accepts any status code from 200 to 204 inclusive)
- 200..205 (accepts any status code from 200 to 205 excluding 205, same as 200..=204)

Use \"lychee --accept '200..=204, 429, 500' <inputs>...\" to provide a comma-
separated list of accepted status codes. This example will accept 200, 201,
202, 203, 204, 429, and 500 as valid status codes."
    )]
    #[serde(default = "accept_selector")]
    pub(crate) accept: StatusCodeSelector,

    /// Enable the checking of fragments in links.
    #[arg(long)]
    #[serde(default)]
    pub(crate) include_fragments: bool,

    /// Website timeout in seconds from connect to response finished
    #[arg(short, long, default_value = &TIMEOUT_STR)]
    #[serde(default = "timeout")]
    pub(crate) timeout: usize,

    /// Minimum wait time in seconds between retries of failed requests
    #[arg(short, long, default_value = &RETRY_WAIT_TIME_STR)]
    #[serde(default = "retry_wait_time")]
    pub(crate) retry_wait_time: usize,

    /// Request method
    // Using `-X` as a short param similar to curl
    #[arg(short = 'X', long, default_value = DEFAULT_METHOD)]
    #[serde(default = "method")]
    pub(crate) method: String,

    /// Deprecated; use `--base-url` instead
    #[arg(long, value_parser = parse_base, requires_if(ArgPredicate::IsPresent, "root_dir"))]
    #[serde(skip)]
    pub(crate) base: Option<Base>,

    /// Remote base URL where the local root-dir will be uploaded.
    /// Example: <https://example.com>
    #[arg(
        short,
        long,
        value_parser = parse_base,
        requires_if(ArgPredicate::IsPresent, "root_dir"),
        long_help = "Remote base URL where the local root-dir will be hosted. If `--base-url` is
specified, `--root-dir` must be specified as well.

When both `--base-url` and `--root-dir` are specified, then links will be resolved
*as if* the local root-dir was hosted at the given base-url.

This is done by virtually \"splicing\" the root-dir onto the base-url path. This
works in both directions: (1) links to subpaths of base-url will be resolved to
local files within root-dir, with consideration to the relative subpath, and
(2) links originating from local files which traverse outside of base-url will
resolve to remote URLs on the internet.

The two directions are demonstrated in the examples below. For these examples,
suppose a base URL of `https://example.com/dir/` and root dir of `/tmp/root`.

- (1) A link to `https://example.com/dir/sub/boop.html` will be resolved to
  the local file `/tmp/root/sub/boop.html` because it is a subpath of base-url.
  The relative subpath of `/sub/boop.html` is mapped into the root-dir.

- (2) A link in `/tmp/root/index.html` to `../up.html` or `/up.html` will be
  resolved to the remote URL `https://example.com/up.html` because it traverses
  outside of base-url.

The provided base URL value must either be a URL (with scheme) or an absolute path.
Note that certain URL schemes cannot be used as a base, e.g., `data` and `mailto`."
    )]
    #[serde(default)]
    pub(crate) base_url: Option<Base>,

    /// Root directory to use when checking absolute links in local files.
    /// Must be an absolute path.
    #[arg(
        long,
        long_help = "Root directory to use when checking local files. This option is required if
absolute links appear in local files, otherwise those links will be flagged as
errors. This must be an absolute path (i.e., one beginning with `/`).

If specified, `--root-dir` acts according to three main rules:

- Links are resolved *as if* the given root-dir was hosted at the root of a
  website. For example, with a root-dir of `/tmp`, a link in `/tmp/a/index.html`
  to `/page.html` would be resolved to `/tmp/page.html`.

- `--root-dir` only applies to links originating from files which are subpaths
  of the given root directory. Other links will be unaffected (e.g., absolute
  links from files outside of root-dir will still fail to be found).

- `--root-dir` also serves to limit parent path traversal. With a root-dir of
  `/tmp`, a link in `/tmp/index.html` to `../up.html` would be resolved to
  `/tmp/up.html` and not `/up.html`. This is because if `/tmp` was uploaded to
  a website root, traversing up beyond the root would not change the path.

Additiionally, this option can be specified alongside `--base-url`. If both are
given, the behavior is augmented to resolve links as if `--root-dir` was
available at the remote URL of `--base-url`. See the help of `--base-url` for
more information."
    )]
    #[serde(default)]
    pub(crate) root_dir: Option<PathBuf>,

    /// Fallback base URL used for inputs where no more suitable base URL applies.
    #[arg(
        long,
        value_parser = parse_base,
        long_help = "Fallback base URL used for inputs where no more suitable base URL applies.
Each input source may have an associated base URL which describes where that
input was located, for the purpose of resolving relative links. Where Lychee
cannot determine a *well-founded* base URL for an input source, this fallback
base URL will be used.

A *well-founded* base URL is one which:
- originates from a remote URL, in which case the base URL is just the remote URL, or
- originates from a local file where `--root-dir` has been specified and the local
  file path is a subpath of `--root-dir`.

In all other cases, the base URL is not well-founded and this fallback base URL
applies. In particular, this includes all links passed by stdin and, if `--root-dir`
is unspecified, this includes all links within local files.

Note that this fallback base URL applies without consideration to local file paths.
For local files, it is usually better to specify `--base-url` and `--root-dir`
which will construct a base URL while considering subpaths of `--root-dir`."
    )]
    #[serde(default)]
    pub(crate) fallback_base_url: Option<Base>,

    /// Basic authentication support. E.g. `http://example.com username:password`
    #[arg(long)]
    #[serde(default)]
    pub(crate) basic_auth: Option<Vec<BasicAuthSelector>>,

    /// GitHub API token to use when checking github.com links, to avoid rate limiting
    #[arg(long, env = "GITHUB_TOKEN", hide_env_values = true)]
    #[serde(default)]
    pub(crate) github_token: Option<SecretString>,

    /// Skip missing input files (default is to error if they don't exist)
    #[arg(long)]
    #[serde(default)]
    pub(crate) skip_missing: bool,

    /// Do not skip files that would otherwise be ignored by
    /// '.gitignore', '.ignore', or the global ignore file.
    #[arg(long)]
    #[serde(default)]
    pub(crate) no_ignore: bool,

    /// Do not skip hidden directories and files.
    #[arg(long)]
    #[serde(default)]
    pub(crate) hidden: bool,

    /// Find links in verbatim sections like `pre`- and `code` blocks
    #[arg(long)]
    #[serde(default)]
    pub(crate) include_verbatim: bool,

    /// Ignore case when expanding filesystem path glob inputs
    #[arg(long)]
    #[serde(default)]
    pub(crate) glob_ignore_case: bool,

    /// Output file of status report
    #[arg(short, long, value_parser)]
    #[serde(default)]
    pub(crate) output: Option<PathBuf>,

    /// Set the output display mode. Determines how results are presented in the terminal
    #[arg(long, default_value = "color", value_parser = PossibleValuesParser::new(OutputMode::VARIANTS).map(|s| s.parse::<OutputMode>().unwrap()))]
    #[serde(default)]
    pub(crate) mode: OutputMode,

    /// Output format of final status report
    #[arg(short, long, default_value = "compact", value_parser = PossibleValuesParser::new(StatsFormat::VARIANTS).map(|s| s.parse::<StatsFormat>().unwrap()))]
    #[serde(default)]
    pub(crate) format: StatsFormat,

    /// Generate special output (e.g. the man page) instead of performing link checking
    #[arg(long, value_parser = PossibleValuesParser::new(GenerateMode::VARIANTS).map(|s| s.parse::<GenerateMode>().unwrap()))]
    pub(crate) generate: Option<GenerateMode>,

    /// When HTTPS is available, treat HTTP links as errors
    #[arg(long)]
    #[serde(default)]
    pub(crate) require_https: bool,

    /// Read and write cookies using the given file
    #[arg(
        long,
        long_help = "Tell lychee to read cookies from the given file. Cookies will be stored in the
cookie jar and sent with requests. New cookies will be stored in the cookie jar
and existing cookies will be updated."
    )]
    #[serde(default)]
    pub(crate) cookie_jar: Option<PathBuf>,

    #[allow(clippy::doc_markdown)]
    /// Check WikiLinks in Markdown files
    #[arg(long)]
    #[serde(default)]
    pub(crate) include_wikilinks: bool,

    /// Preprocess input files.
    #[arg(
        short,
        long,
        value_name = "COMMAND",
        long_help = r#"Preprocess input files.
For each file input, this flag causes lychee to execute `COMMAND PATH` and process
its standard output instead of the original contents of PATH. This allows you to
convert files that would otherwise not be understood by lychee. The preprocessor
COMMAND is only run on input files, not on standard input or URLs.

To invoke programs with custom arguments or to use multiple preprocessors, use a
wrapper program such as a shell script. An example script looks like this:

#!/usr/bin/env bash
case "$1" in
*.pdf)
    exec pdftohtml -i -s -stdout "$1"
    ;;
*.odt|*.docx|*.epub|*.ipynb)
    exec pandoc "$1" --to=html --wrap=none
    ;;
*)
    # identity function, output input without changes
    exec cat
    ;;
esac"#
    )]
    #[serde(default)]
    pub(crate) preprocess: Option<Preprocessor>,
}

impl Config {
    /// Special handling for merging headers
    ///
    /// Overwrites existing headers in `self` with the values from `other`.
    fn merge_headers(&mut self, other: &[(String, String)]) {
        let self_map = self.header.iter().cloned().collect::<HashMap<_, _>>();
        let other_map = other.iter().cloned().collect::<HashMap<_, _>>();

        // Merge the two maps, with `other` taking precedence
        let merged_map: HashMap<_, _> = self_map.into_iter().chain(other_map).collect();

        // Convert the merged map back to a Vec of tuples
        self.header = merged_map.into_iter().collect();
    }

    /// Load configuration from a file
    pub(crate) fn load_from_file(path: &Path) -> Result<Config> {
        // Read configuration file
        let contents = fs::read_to_string(path)?;
        toml::from_str(&contents).with_context(|| "Failed to parse configuration file")
    }

    /// Merge the configuration from TOML into the CLI configuration
    pub(crate) fn merge(&mut self, toml: Config) {
        // Special handling for headers before fold_in!
        self.merge_headers(&toml.header);

        // If the config file has a value for the GitHub token, but the CLI
        // doesn't, use the token from the config file.
        // This is outside of fold_in! because SecretBox doesn't implement Eq.
        if self.github_token.is_none() && toml.github_token.is_some() {
            self.github_token = toml.github_token;
        }

        // NOTE: if you see an error within this macro call, check to make sure that
        // that the fields provided to fold_in! match all the fields of the Config struct.
        fold_in! {
            // Destination and source configs
            self, toml;

            Config {
                // Keys which are handled outside of fold_in
                ..header,
                ..github_token,

                // Keys with defaults to assign
                accept: StatusCodeSelector::default(),
                archive: None,
                base: None,
                base_url: None,
                basic_auth: None,
                cache: false,
                cache_exclude_status: None,
                cookie_jar: None,
                default_extension: None,
                dump: false,
                dump_inputs: false,
                exclude: Vec::<String>::new(),
                exclude_all_private: false,
                exclude_file: Vec::<String>::new(), // deprecated
                exclude_link_local: false,
                exclude_loopback: false,
                exclude_path: Vec::<String>::new(),
                exclude_private: false,
                extensions: FileType::default_extensions(),
                fallback_extensions: Vec::<String>::new(),
<<<<<<< HEAD
                fallback_base_url: None,
=======
                files_from: None,
>>>>>>> 10c87a2f
                format: StatsFormat::default(),
                generate: None,
                glob_ignore_case: false,
                hidden: false,
                include: Vec::<String>::new(),
                include_fragments: false,
                include_mail: false,
                include_verbatim: false,
                include_wikilinks: false,
                index_files: None,
                insecure: false,
                max_cache_age: humantime::parse_duration(DEFAULT_MAX_CACHE_AGE).unwrap(),
                max_concurrency: DEFAULT_MAX_CONCURRENCY,
                max_redirects: DEFAULT_MAX_REDIRECTS,
                max_retries: DEFAULT_MAX_RETRIES,
                method: DEFAULT_METHOD,
                min_tls: None,
                mode: OutputMode::Color,
                no_ignore: false,
                no_progress: false,
                offline: false,
                output: None,
                preprocess: None,
                remap: Vec::<String>::new(),
                require_https: false,
                retry_wait_time: DEFAULT_RETRY_WAIT_TIME_SECS,
                root_dir: None,
                scheme: Vec::<String>::new(),
                skip_missing: false,
                suggest: false,
                threads: None,
                timeout: DEFAULT_TIMEOUT_SECS,
                user_agent: DEFAULT_USER_AGENT,
                verbose: Verbosity::default(),
            }
        }
    }
}

#[cfg(test)]
mod tests {
    use std::collections::HashMap;

    use super::*;

    #[test]
    fn test_accept_status_codes() {
        let toml = Config {
            accept: StatusCodeSelector::from_str("200..=204, 429, 500").unwrap(),
            ..Default::default()
        };

        let mut cli = Config::default();
        cli.merge(toml);

        assert!(cli.accept.contains(429));
        assert!(cli.accept.contains(200));
        assert!(cli.accept.contains(203));
        assert!(cli.accept.contains(204));
        assert!(!cli.accept.contains(205));
    }

    #[test]
    fn test_default() {
        let cli = Config::default();

        assert_eq!(
            cli.accept,
            StatusCodeSelector::from_str("100..=103,200..=299").expect("no error")
        );
    }

    #[test]
    fn test_parse_custom_headers() {
        assert_eq!(
            parse_single_header("accept:text/html").unwrap(),
            (
                HeaderName::from_static("accept"),
                HeaderValue::from_static("text/html")
            )
        );
    }

    #[test]
    fn test_parse_custom_header_multiple_colons() {
        assert_eq!(
            parse_single_header("key:x-test:check=this").unwrap(),
            (
                HeaderName::from_static("key"),
                HeaderValue::from_static("x-test:check=this")
            )
        );
    }

    #[test]
    fn test_parse_custom_headers_with_equals() {
        assert_eq!(
            parse_single_header("key:x-test=check=this").unwrap(),
            (
                HeaderName::from_static("key"),
                HeaderValue::from_static("x-test=check=this")
            )
        );
    }

    #[test]
    /// We should not reveal potentially sensitive data contained in the headers.
    /// See: [#1297](https://github.com/lycheeverse/lychee/issues/1297)
    fn test_does_not_echo_sensitive_data() {
        let error = parse_single_header("My-Header💣: secret")
            .expect_err("Should not allow unicode as key");
        assert!(!error.to_string().contains("secret"));

        let error = parse_single_header("secret").expect_err("Should fail when no `:` given");
        assert!(!error.to_string().contains("secret"));
    }

    #[test]
    fn test_header_parsing_and_merging() {
        // Simulate commandline arguments with multiple headers
        let args = vec![
            "lychee",
            "--header",
            "Accept: text/html",
            "--header",
            "X-Test: check=this",
            "input.md",
        ];

        // Parse the arguments
        let opts = crate::LycheeOptions::parse_from(args);

        // Check that the headers were collected correctly
        let headers = &opts.config.header;
        assert_eq!(headers.len(), 2);

        // Convert to HashMap for easier testing
        let header_map: HashMap<String, String> = headers.iter().cloned().collect();
        assert_eq!(header_map["accept"], "text/html");
        assert_eq!(header_map["x-test"], "check=this");
    }

    #[test]
    fn test_merge_headers_with_config() {
        let toml = Config {
            header: vec![
                ("Accept".to_string(), "text/html".to_string()),
                ("X-Test".to_string(), "check=this".to_string()),
            ],
            ..Default::default()
        };

        // Set X-Test and see if it gets overwritten
        let mut cli = Config {
            header: vec![("X-Test".to_string(), "check=that".to_string())],
            ..Default::default()
        };
        cli.merge(toml);

        assert_eq!(cli.header.len(), 2);

        // Sort vector before assert
        cli.header.sort();

        assert_eq!(
            cli.header,
            vec![
                ("Accept".to_string(), "text/html".to_string()),
                ("X-Test".to_string(), "check=this".to_string()),
            ]
        );
    }
}<|MERGE_RESOLUTION|>--- conflicted
+++ resolved
@@ -998,11 +998,8 @@
                 exclude_private: false,
                 extensions: FileType::default_extensions(),
                 fallback_extensions: Vec::<String>::new(),
-<<<<<<< HEAD
                 fallback_base_url: None,
-=======
                 files_from: None,
->>>>>>> 10c87a2f
                 format: StatsFormat::default(),
                 generate: None,
                 glob_ignore_case: false,

#[cfg(test)]
mod cli {
    use std::{
        collections::{HashMap, HashSet},
        error::Error,
        fs::{self, File},
        io::Write,
        path::{Path, PathBuf},
        time::Duration,
    };

    use anyhow::anyhow;
    use assert_cmd::Command;
    use assert_json_diff::assert_json_include;
    use http::{Method, StatusCode};
    use lychee_lib::{InputSource, ResponseBody};
    use predicates::{
        ord::eq,
        prelude::{PredicateBooleanExt, predicate},
        str::{contains, is_empty},
    };
    use pretty_assertions::assert_eq;
    use regex::Regex;
    use serde::Serialize;
    use serde_json::Value;
    use tempfile::NamedTempFile;
    use uuid::Uuid;
    use wiremock::{
        Mock, ResponseTemplate,
        matchers::{basic_auth, method},
    };

    type Result<T> = std::result::Result<T, Box<dyn Error>>;

    // The lychee cache file name is used for some tests.
    // Since it is currently static and can't be overwritten, declare it as a
    // constant.
    const LYCHEE_CACHE_FILE: &str = ".lycheecache";

    /// Helper macro to create a mock server which returns a custom status code.
    macro_rules! mock_server {
        ($status:expr $(, $func:tt ($($arg:expr),*))*) => {{
            let mock_server = wiremock::MockServer::start().await;
            let response_template = wiremock::ResponseTemplate::new(http::StatusCode::from($status));
            let template = response_template$(.$func($($arg),*))*;
            wiremock::Mock::given(wiremock::matchers::method("GET")).respond_with(template).mount(&mock_server).await;
            mock_server
        }};
    }

    /// Helper macro to create a mock server which returns a 200 OK and a custom response body.
    macro_rules! mock_response {
        ($body:expr) => {{
            let mock_server = wiremock::MockServer::start().await;
            let template = wiremock::ResponseTemplate::new(200).set_body_string($body);
            wiremock::Mock::given(wiremock::matchers::method("GET"))
                .respond_with(template)
                .mount(&mock_server)
                .await;
            mock_server
        }};
    }

    /// Gets the "main" binary name (e.g. `lychee`)
    fn main_command() -> Command {
        Command::cargo_bin(env!("CARGO_PKG_NAME")).expect("Couldn't get cargo package name")
    }

    /// Helper function to get the root path of the project.
    fn root_path() -> PathBuf {
        Path::new(env!("CARGO_MANIFEST_DIR"))
            .parent()
            .unwrap()
            .to_path_buf()
    }

    /// Helper function to get the path to the fixtures directory.
    fn fixtures_path() -> PathBuf {
        root_path().join("fixtures")
    }

    #[derive(Default, Serialize)]
    struct MockResponseStats {
        detailed_stats: bool,
        total: usize,
        successful: usize,
        unknown: usize,
        unsupported: usize,
        timeouts: usize,
        redirects: usize,
        excludes: usize,
        errors: usize,
        cached: usize,
        success_map: HashMap<InputSource, HashSet<ResponseBody>>,
        error_map: HashMap<InputSource, HashSet<ResponseBody>>,
        suggestion_map: HashMap<InputSource, HashSet<ResponseBody>>,
        excluded_map: HashMap<InputSource, HashSet<ResponseBody>>,
    }

    /// Helper macro to test the output of the JSON format.
    macro_rules! test_json_output {
        ($test_file:expr, $expected:expr $(, $arg:expr)*) => {{
            let mut cmd = main_command();
            let test_path = fixtures_path().join($test_file);
            let outfile = format!("{}.json", uuid::Uuid::new_v4());

            let result = cmd$(.arg($arg))*.arg("--output").arg(&outfile).arg("--format").arg("json").arg(test_path).assert();

            let output = std::fs::read_to_string(&outfile)?;
            std::fs::remove_file(outfile)?;

            let actual: Value = serde_json::from_str(&output)?;
            let expected: Value = serde_json::to_value(&$expected)?;

            result.success();
            assert_json_include!(actual: actual, expected: expected);
            Ok(())
        }};
    }

    /// Test that the default report output format (compact) and mode (color)
    /// prints the failed URLs as well as their status codes on error. Make
    /// sure that the status code only occurs once.
    #[test]
    fn test_compact_output_format_contains_status() -> Result<()> {
        let test_path = fixtures_path().join("TEST_INVALID_URLS.html");

        let mut cmd = main_command();
        cmd.arg("--format")
            .arg("compact")
            .arg("--mode")
            .arg("color")
            .arg(test_path)
            .env("FORCE_COLOR", "1")
            .assert()
            .failure()
            .code(2);

        let output = cmd.output()?;

        // Check that the output contains the status code (once) and the URL
        let output_str = String::from_utf8_lossy(&output.stdout);

        // The expected output is as follows:
        // "Find details below."
        // [EMPTY LINE]
        // [path/to/file]:
        //      [400] https://httpbin.org/status/404
        //      [500] https://httpbin.org/status/500
        //      [502] https://httpbin.org/status/502
        // (the order of the URLs may vary)

        // Check that the output contains the file path
        assert!(output_str.contains("TEST_INVALID_URLS.html"));

        let re = Regex::new(r"\s{5}\[\d{3}\] https://httpbin\.org/status/\d{3}").unwrap();
        let matches: Vec<&str> = re.find_iter(&output_str).map(|m| m.as_str()).collect();

        // Check that the status code occurs only once
        assert_eq!(matches.len(), 3);

        Ok(())
    }

    /// Test JSON output format
    #[tokio::test]
    async fn test_json_output() -> Result<()> {
        // Server that returns a bunch of 200 OK responses
        let mock_server_ok = mock_server!(StatusCode::OK);
        let mut cmd = main_command();
        cmd.arg("--format")
            .arg("json")
            .arg("-vv")
            .arg("--no-progress")
            .arg("-")
            .write_stdin(mock_server_ok.uri())
            .assert()
            .success();
        let output = cmd.output().unwrap();
        let output_json = serde_json::from_slice::<Value>(&output.stdout)?;

        // Check that the output is valid JSON
        assert!(output_json.is_object());
        // Check that the output contains the expected keys
        assert!(output_json.get("detailed_stats").is_some());
        assert!(output_json.get("success_map").is_some());
        assert!(output_json.get("error_map").is_some());
        assert!(output_json.get("excluded_map").is_some());

        // Check the success map
        let success_map = output_json["success_map"].as_object().unwrap();
        assert_eq!(success_map.len(), 1);

        // Get the actual URL from the mock server for comparison
        let mock_url = mock_server_ok.uri();

        // Create the expected success map structure
        let expected_success_map = serde_json::json!({
            "stdin": [
                {
                    "status": {
                        "code": 200,
                        "text": "200 OK"
                    },
                    "url": format!("{mock_url}/"),
                }
            ]
        });

        // Compare the actual success map with the expected one
        assert_eq!(
            success_map,
            expected_success_map.as_object().unwrap(),
            "Success map doesn't match expected structure"
        );

        Ok(())
    }

    /// JSON-formatted output should always be valid JSON.
    /// Additional hints and error messages should be printed to `stderr`.
    /// See https://github.com/lycheeverse/lychee/issues/1355
    #[test]
    fn test_valid_json_output_to_stdout_on_error() -> Result<()> {
        let test_path = fixtures_path().join("TEST_GITHUB_404.md");

        let mut cmd = main_command();
        cmd.arg("--format")
            .arg("json")
            .arg(test_path)
            .assert()
            .failure()
            .code(2);

        let output = cmd.output()?;

        // Check that the output is valid JSON
        assert!(serde_json::from_slice::<Value>(&output.stdout).is_ok());
        Ok(())
    }

    #[test]
    fn test_detailed_json_output_on_error() -> Result<()> {
        let test_path = fixtures_path().join("TEST_DETAILED_JSON_OUTPUT_ERROR.md");

        let mut cmd = main_command();
        cmd.arg("--format")
            .arg("json")
            .arg(&test_path)
            .assert()
            .failure()
            .code(2);

        let output = cmd.output()?;

        // Check that the output is valid JSON
        assert!(serde_json::from_slice::<Value>(&output.stdout).is_ok());

        // Parse site error status from the error_map
        let output_json = serde_json::from_slice::<Value>(&output.stdout).unwrap();
        let site_error_status =
            &output_json["error_map"][&test_path.to_str().unwrap()][0]["status"];

        assert_eq!(
            "error sending request for url (https://expired.badssl.com/) Maybe a certificate error?",
            site_error_status["details"]
        );
        Ok(())
    }

    #[test]
    fn test_exclude_all_private() -> Result<()> {
        test_json_output!(
            "TEST_ALL_PRIVATE.md",
            MockResponseStats {
                total: 7,
                excludes: 7,
                ..MockResponseStats::default()
            },
            "--exclude-all-private"
        )
    }

    #[test]
    fn test_local_directories() -> Result<()> {
        test_json_output!(
            "TEST_LOCAL_DIRECTORIES.md",
            MockResponseStats {
                total: 4,
                successful: 4,
                ..MockResponseStats::default()
            }
        )
    }

    #[test]
    fn test_email() -> Result<()> {
        test_json_output!(
            "TEST_EMAIL.md",
            MockResponseStats {
                total: 5,
                excludes: 0,
                successful: 5,
                ..MockResponseStats::default()
            },
            "--include-mail"
        )
    }

    #[test]
    fn test_exclude_email_by_default() -> Result<()> {
        test_json_output!(
            "TEST_EMAIL.md",
            MockResponseStats {
                total: 5,
                excludes: 3,
                successful: 2,
                ..MockResponseStats::default()
            }
        )
    }

    #[test]
    fn test_email_html_with_subject() -> Result<()> {
        let mut cmd = main_command();
        let input = fixtures_path().join("TEST_EMAIL_QUERY_PARAMS.html");

        cmd.arg("--dump")
            .arg(input)
            .arg("--include-mail")
            .assert()
            .success()
            .stdout(contains("hello@example.org?subject=%5BHello%5D"));

        Ok(())
    }

    #[test]
    fn test_email_markdown_with_subject() -> Result<()> {
        let mut cmd = main_command();
        let input = fixtures_path().join("TEST_EMAIL_QUERY_PARAMS.md");

        cmd.arg("--dump")
            .arg(input)
            .arg("--include-mail")
            .assert()
            .success()
            .stdout(contains("hello@example.org?subject=%5BHello%5D"));

        Ok(())
    }

    #[test]
    fn test_stylesheet_misinterpreted_as_email() -> Result<()> {
        test_json_output!(
            "TEST_STYLESHEET_LINK.md",
            MockResponseStats {
                total: 0,
                ..MockResponseStats::default()
            }
        )
    }

    /// Test that a GitHub link can be checked without specifying the token.
    #[test]
    fn test_check_github_no_token() -> Result<()> {
        test_json_output!(
            "TEST_GITHUB.md",
            MockResponseStats {
                total: 1,
                successful: 1,
                ..MockResponseStats::default()
            }
        )
    }

    /// Test unsupported URI schemes
    #[test]
    fn test_unsupported_uri_schemes_are_ignored() {
        let mut cmd = main_command();
        let test_schemes_path = fixtures_path().join("TEST_SCHEMES.txt");

        // Exclude file link because it doesn't exist on the filesystem.
        // (File URIs are absolute paths, which we don't have.)
        // Nevertheless, the `file` scheme should be recognized.
        cmd.arg(test_schemes_path)
            .arg("--exclude")
            .arg("file://")
            .env_clear()
            .assert()
            .success()
            .stdout(contains("3 Total"))
            .stdout(contains("1 OK"))
            .stdout(contains("1 Excluded"));
    }

    #[test]
    fn test_resolve_paths() {
        let mut cmd = main_command();
        let dir = fixtures_path().join("resolve_paths");

        cmd.arg("--offline")
            .arg("--base-url")
            .arg(&dir)
            .arg(dir.join("index.html"))
            .env_clear()
            .assert()
            .success()
            .stdout(contains("3 Total"))
            .stdout(contains("3 OK"));
    }

    #[test]
    fn test_resolve_paths_from_root_dir() {
        let mut cmd = main_command();
        let dir = fixtures_path().join("resolve_paths_from_root_dir");

        cmd.arg("--offline")
            .arg("--include-fragments")
            .arg("--root-dir")
            .arg(&dir)
            .arg(dir.join("nested").join("index.html"))
            .env_clear()
            .assert()
            .failure()
            .stdout(contains("7 Total"))
            .stdout(contains("5 OK"))
            .stdout(contains("2 Errors"));
    }

    #[test]
    fn test_resolve_paths_from_root_dir_and_base_url() {
        let mut cmd = main_command();
        let dir = fixtures_path();

        cmd.arg("--offline")
            .arg("--root-dir")
            .arg("/resolve_paths")
            .arg("--base-url")
            .arg(&dir)
            .arg(dir.join("resolve_paths").join("index.html"))
            .env_clear()
            .assert()
            .success()
            .stdout(contains("3 Total"))
            .stdout(contains("3 OK"));
    }

    #[test]
    fn test_youtube_quirk() {
        let url = "https://www.youtube.com/watch?v=NlKuICiT470&list=PLbWDhxwM_45mPVToqaIZNbZeIzFchsKKQ&index=7";

        main_command()
            .write_stdin(url)
            .arg("--verbose")
            .arg("--no-progress")
            .arg("-")
            .assert()
            .success()
            .stdout(contains("1 Total"))
            .stdout(contains("1 OK"));
    }

    #[test]
    fn test_crates_io_quirk() {
        let url = "https://crates.io/crates/lychee";

        main_command()
            .write_stdin(url)
            .arg("--verbose")
            .arg("--no-progress")
            .arg("-")
            .assert()
            .success()
            .stdout(contains("1 Total"))
            .stdout(contains("1 OK"));
    }

    #[test]
    // Exclude Twitter links because they require login to view tweets.
    // https://techcrunch.com/2023/06/30/twitter-now-requires-an-account-to-view-tweets/
    // https://github.com/zedeus/nitter/issues/919
    fn test_ignored_hosts() {
        let url = "https://twitter.com/zarfeblong/status/1339742840142872577";

        main_command()
            .write_stdin(url)
            .arg("--verbose")
            .arg("--no-progress")
            .arg("-")
            .assert()
            .success()
            .stdout(contains("1 Total"))
            .stdout(contains("1 Excluded"));
    }

    #[tokio::test]
    async fn test_failure_404_link() -> Result<()> {
        let mock_server = mock_server!(StatusCode::NOT_FOUND);
        let dir = tempfile::tempdir()?;
        let file_path = dir.path().join("test.txt");
        let mut file = File::create(&file_path)?;
        writeln!(file, "{}", mock_server.uri())?;

        let mut cmd = main_command();
        cmd.arg(file_path)
            .write_stdin(mock_server.uri())
            .assert()
            .failure()
            .code(2);

        Ok(())
    }

    #[test]
    fn test_schemes() {
        let mut cmd = main_command();
        let test_schemes_path = fixtures_path().join("TEST_SCHEMES.md");

        cmd.arg(test_schemes_path)
            .arg("--scheme")
            .arg("https")
            .arg("--scheme")
            .arg("http")
            .env_clear()
            .assert()
            .success()
            .stdout(contains("3 Total"))
            .stdout(contains("2 OK"))
            .stdout(contains("1 Excluded"));
    }

    #[test]
    fn test_caching_single_file() {
        let mut cmd = main_command();
        // Repetitions in one file shall all be checked and counted only once.
        let test_schemes_path_1 = fixtures_path().join("TEST_REPETITION_1.txt");

        cmd.arg(&test_schemes_path_1)
            .env_clear()
            .assert()
            .success()
            .stdout(contains("1 Total"))
            .stdout(contains("1 OK"));
    }

    #[test]
    // Test that two identical requests don't get executed twice.
    fn test_caching_across_files() -> Result<()> {
        // Repetitions across multiple files shall all be checked only once.
        let repeated_uris = fixtures_path().join("TEST_REPETITION_*.txt");

        test_json_output!(
            repeated_uris,
            MockResponseStats {
                total: 2,
                cached: 1,
                successful: 2,
                excludes: 0,
                ..MockResponseStats::default()
            },
            // Two requests to the same URI may be executed in parallel. As a
            // result, the response might not be cached and the test would be
            // flaky. Therefore limit the concurrency to one request at a time.
            "--max-concurrency",
            "1"
        )
    }

    #[test]
    fn test_failure_github_404_no_token() {
        let mut cmd = main_command();
        let test_github_404_path = fixtures_path().join("TEST_GITHUB_404.md");

        cmd.arg(test_github_404_path)
            .arg("--no-progress")
            .env_clear()
            .assert()
            .failure()
            .code(2)
            .stdout(contains(
                r#"[404] https://github.com/mre/idiomatic-rust-doesnt-exist-man | Rejected status code (this depends on your "accept" configuration): Not Found"#
            ))
            .stderr(contains(
                "There were issues with GitHub URLs. You could try setting a GitHub token and running lychee again.",
            ));
    }

    #[tokio::test]
    async fn test_stdin_input() {
        let mut cmd = main_command();
        let mock_server = mock_server!(StatusCode::OK);

        cmd.arg("-")
            .write_stdin(mock_server.uri())
            .assert()
            .success();
    }

    #[tokio::test]
    async fn test_stdin_input_failure() {
        let mut cmd = main_command();
        let mock_server = mock_server!(StatusCode::INTERNAL_SERVER_ERROR);

        cmd.arg("-")
            .write_stdin(mock_server.uri())
            .assert()
            .failure()
            .code(2);
    }

    #[tokio::test]
    async fn test_stdin_input_multiple() {
        let mut cmd = main_command();
        let mock_server_a = mock_server!(StatusCode::OK);
        let mock_server_b = mock_server!(StatusCode::OK);

        // this behavior (treating multiple `-` as separate inputs) is the same as most CLI tools
        // that accept `-` as stdin, e.g. `cat`, `bat`, `grep` etc.
        cmd.arg("-")
            .arg("-")
            .write_stdin(mock_server_a.uri())
            .write_stdin(mock_server_b.uri())
            .assert()
            .success();
    }

    #[test]
    fn test_missing_file_ok_if_skip_missing() {
        let mut cmd = main_command();
        let filename = format!("non-existing-file-{}", uuid::Uuid::new_v4());

        cmd.arg(&filename).arg("--skip-missing").assert().success();
    }

    #[test]
    fn test_skips_hidden_files_by_default() {
        main_command()
            .arg(fixtures_path().join("hidden/"))
            .assert()
            .success()
            .stdout(contains("0 Total"));
    }

    #[test]
    fn test_include_hidden_file() {
        main_command()
            .arg(fixtures_path().join("hidden/"))
            .arg("--hidden")
            .assert()
            .success()
            .stdout(contains("1 Total"));
    }

    #[test]
    fn test_skips_ignored_files_by_default() {
        main_command()
            .arg(fixtures_path().join("ignore/"))
            .assert()
            .success()
            .stdout(contains("0 Total"));
    }

    #[test]
    fn test_include_ignored_file() {
        main_command()
            .arg(fixtures_path().join("ignore/"))
            .arg("--no-ignore")
            .assert()
            .success()
            .stdout(contains("1 Total"));
    }

    #[tokio::test]
    async fn test_glob() -> Result<()> {
        // using Result to be able to use `?`
        let mut cmd = main_command();

        let dir = tempfile::tempdir()?;
        let mock_server_a = mock_server!(StatusCode::OK);
        let mock_server_b = mock_server!(StatusCode::OK);
        let mut file_a = File::create(dir.path().join("a.md"))?;
        let mut file_b = File::create(dir.path().join("b.md"))?;

        writeln!(file_a, "{}", mock_server_a.uri().as_str())?;
        writeln!(file_b, "{}", mock_server_b.uri().as_str())?;

        cmd.arg(dir.path().join("*.md"))
            .arg("--verbose")
            .assert()
            .success()
            .stdout(contains("2 Total"));

        Ok(())
    }

    #[cfg(target_os = "linux")] // MacOS and Windows have case-insensitive filesystems
    #[tokio::test]
    async fn test_glob_ignore_case() -> Result<()> {
        let mut cmd = main_command();

        let dir = tempfile::tempdir()?;
        let mock_server_a = mock_server!(StatusCode::OK);
        let mock_server_b = mock_server!(StatusCode::OK);
        let mut file_a = File::create(dir.path().join("README.md"))?;
        let mut file_b = File::create(dir.path().join("readme.md"))?;

        writeln!(file_a, "{}", mock_server_a.uri().as_str())?;
        writeln!(file_b, "{}", mock_server_b.uri().as_str())?;

        cmd.arg(dir.path().join("[r]eadme.md"))
            .arg("--verbose")
            .arg("--glob-ignore-case")
            .assert()
            .success()
            .stdout(contains("2 Total"));

        Ok(())
    }

    #[tokio::test]
    async fn test_glob_recursive() -> Result<()> {
        let mut cmd = main_command();

        let dir = tempfile::tempdir()?;
        let subdir_level_1 = tempfile::tempdir_in(&dir)?;
        let subdir_level_2 = tempfile::tempdir_in(&subdir_level_1)?;

        let mock_server = mock_server!(StatusCode::OK);
        let mut file = File::create(subdir_level_2.path().join("test.md"))?;

        writeln!(file, "{}", mock_server.uri().as_str())?;

        // ** should be a recursive glob
        cmd.arg(dir.path().join("**/*.md"))
            .arg("--verbose")
            .assert()
            .success()
            .stdout(contains("1 Total"));

        Ok(())
    }

    /// Test formatted file output
    #[test]
    fn test_formatted_file_output() -> Result<()> {
        test_json_output!(
            "TEST.md",
            MockResponseStats {
                total: 12,
                successful: 10,
                excludes: 2,
                ..MockResponseStats::default()
            }
        )
    }

    /// Test writing output of `--dump` command to file
    #[test]
    fn test_dump_to_file() -> Result<()> {
        let mut cmd = main_command();
        let test_path = fixtures_path().join("TEST.md");
        let outfile = format!("{}", Uuid::new_v4());

        cmd.arg("--output")
            .arg(&outfile)
            .arg("--dump")
            .arg("--include-mail")
            .arg(test_path)
            .assert()
            .success();

        let output = fs::read_to_string(&outfile)?;

        // We expect 11 links in the test file
        // Running the command from the command line will print 9 links,
        // because the actual `--dump` command filters out the two
        // http(s)://example.com links
        assert_eq!(output.lines().count(), 12);
        fs::remove_file(outfile)?;
        Ok(())
    }

    /// Test excludes
    #[test]
    fn test_exclude_wildcard() -> Result<()> {
        let mut cmd = main_command();
        let test_path = fixtures_path().join("TEST.md");

        cmd.arg(test_path)
            .arg("--exclude")
            .arg(".*")
            .assert()
            .success()
            .stdout(contains("12 Excluded"));

        Ok(())
    }

    #[test]
    fn test_exclude_multiple_urls() -> Result<()> {
        let mut cmd = main_command();
        let test_path = fixtures_path().join("TEST.md");

        cmd.arg(test_path)
            .arg("--exclude")
            .arg("https://en.wikipedia.org/*")
            .arg("--exclude")
            .arg("https://ldra.com/")
            .assert()
            .success()
            .stdout(contains("4 Excluded"));

        Ok(())
    }

    #[tokio::test]
    async fn test_empty_config() -> Result<()> {
        let mock_server = mock_server!(StatusCode::OK);
        let config = fixtures_path().join("configs").join("empty.toml");
        let mut cmd = main_command();
        cmd.arg("--config")
            .arg(config)
            .arg("-")
            .write_stdin(mock_server.uri())
            .env_clear()
            .assert()
            .success()
            .stdout(contains("1 Total"))
            .stdout(contains("1 OK"));

        Ok(())
    }

    #[test]
    fn test_invalid_default_config() -> Result<()> {
        let test_path = fixtures_path().join("configs");
        let mut cmd = main_command();
        cmd.current_dir(test_path)
            .arg(".")
            .assert()
            .failure()
            .stderr(contains("Cannot load default configuration file"));

        Ok(())
    }

    #[tokio::test]
    async fn test_include_mail_config() -> Result<()> {
        let test_mail_address = "mailto:hello-test@testingabc.io";

        let mut config = NamedTempFile::new()?;
        writeln!(config, "include_mail = false")?;

        let mut cmd = main_command();
        cmd.arg("--config")
            .arg(config.path().to_str().unwrap())
            .arg("-")
            .write_stdin(test_mail_address)
            .env_clear()
            .assert()
            .success()
            .stdout(contains("1 Total"))
            .stdout(contains("1 Excluded"));

        let mut config = NamedTempFile::new()?;
        writeln!(config, "include_mail = true")?;

        let mut cmd = main_command();
        cmd.arg("--config")
            .arg(config.path().to_str().unwrap())
            .arg("-")
            .write_stdin(test_mail_address)
            .env_clear()
            .assert()
            .failure()
            .stdout(contains("1 Total"))
            .stdout(contains("1 Error"));

        Ok(())
    }

    #[tokio::test]
    async fn test_cache_config() -> Result<()> {
        let mock_server = mock_server!(StatusCode::OK);
        let config = fixtures_path().join("configs").join("cache.toml");
        let mut cmd = main_command();
        cmd.arg("--config")
            .arg(config)
            .arg("-")
            .write_stdin(mock_server.uri())
            .env_clear()
            .assert()
            .success()
            .stdout(contains("1 Total"))
            .stdout(contains("1 OK"));

        Ok(())
    }

    #[tokio::test]
    async fn test_invalid_config() {
        let config = fixtures_path().join("configs").join("invalid.toml");
        let mut cmd = main_command();
        cmd.arg("--config")
            .arg(config)
            .arg("-")
            .env_clear()
            .assert()
            .failure()
            .stderr(predicate::str::contains("Cannot load configuration file"))
            .stderr(predicate::str::contains("Failed to parse"))
            .stderr(predicate::str::contains("TOML parse error"))
            .stderr(predicate::str::contains("expected newline"));
    }

    #[tokio::test]
    async fn test_missing_config_error() {
        let mock_server = mock_server!(StatusCode::OK);
        let mut cmd = main_command();
        cmd.arg("--config")
            .arg("config.does.not.exist.toml")
            .arg("-")
            .write_stdin(mock_server.uri())
            .env_clear()
            .assert()
            .failure();
    }

    #[tokio::test]
    async fn test_config_example() {
        let mock_server = mock_server!(StatusCode::OK);
        let config = root_path().join("lychee.example.toml");
        let mut cmd = main_command();
        cmd.arg("--config")
            .arg(config)
            .arg("-")
            .write_stdin(mock_server.uri())
            .env_clear()
            .assert()
            .success();
    }

    #[tokio::test]
    async fn test_config_smoketest() {
        let mock_server = mock_server!(StatusCode::OK);
        let config = fixtures_path().join("configs").join("smoketest.toml");
        let mut cmd = main_command();
        cmd.arg("--config")
            .arg(config)
            .arg("-")
            .write_stdin(mock_server.uri())
            .env_clear()
            .assert()
            .success();
    }

    #[tokio::test]
    async fn test_config_accept() {
        let mock_server = mock_server!(StatusCode::OK);
        let config = fixtures_path().join("configs").join("accept.toml");
        let mut cmd = main_command();
        cmd.arg("--config")
            .arg(config)
            .arg("-")
            .write_stdin(mock_server.uri())
            .env_clear()
            .assert()
            .success();
    }

    #[test]
    fn test_lycheeignore_file() -> Result<()> {
        let mut cmd = main_command();
        let test_path = fixtures_path().join("lycheeignore");

        let cmd = cmd
            .current_dir(test_path)
            .arg("--dump")
            .arg("TEST.md")
            .assert()
            .stdout(contains("https://example.com"))
            .stdout(contains("https://example.com/bar"))
            .stdout(contains("https://example.net"));

        let output = cmd.get_output();
        let output = std::str::from_utf8(&output.stdout).unwrap();
        assert_eq!(output.lines().count(), 3);

        Ok(())
    }

    #[test]
    fn test_lycheeignore_and_exclude_file() -> Result<()> {
        let mut cmd = main_command();
        let test_path = fixtures_path().join("lycheeignore");
        let excludes_path = test_path.join("normal-exclude-file");

        cmd.current_dir(test_path)
            .arg("TEST.md")
            .arg("--exclude-file")
            .arg(excludes_path)
            .assert()
            .success()
            .stdout(contains("8 Total"))
            .stdout(contains("6 Excluded"));

        Ok(())
    }

    #[tokio::test]
    async fn test_lycheecache_file() -> Result<()> {
        let base_path = fixtures_path().join("cache");
        let cache_file = base_path.join(LYCHEE_CACHE_FILE);

        // Ensure clean state
        if cache_file.exists() {
            println!("Removing cache file before test: {cache_file:?}");
            fs::remove_file(&cache_file)?;
            tokio::time::sleep(Duration::from_millis(500)).await;
        }

        // Setup mock servers
        let mock_server_ok = mock_server!(StatusCode::OK);
        let mock_server_err = mock_server!(StatusCode::NOT_FOUND);
        let mock_server_exclude = mock_server!(StatusCode::OK);

        // Create test file
        let dir = tempfile::tempdir()?;
        let file_path = dir.path().join("c.md");
        let mut file = File::create(&file_path)?;
        writeln!(file, "{}", mock_server_ok.uri().as_str())?;
        writeln!(file, "{}", mock_server_err.uri().as_str())?;
        writeln!(file, "{}", mock_server_exclude.uri().as_str())?;
        file.sync_all()?;

        // Create and run command
        let mut cmd = main_command();
        cmd.current_dir(&base_path)
            .arg(&file_path)
            .arg("--verbose")
            .arg("--no-progress")
            .arg("--cache")
            .arg("--exclude")
            .arg(mock_server_exclude.uri());

        // Note: Don't check output.status.success() since we expect
        // a non-zero exit code (2) when lychee finds broken links
        let _output = cmd.output()?;

        // Wait for cache file to be written
        for _ in 0..20 {
            if cache_file.exists() {
                break;
            }
            tokio::time::sleep(Duration::from_millis(100)).await;
        }

        // Check cache contents
        let data = fs::read_to_string(&cache_file)?;
        println!("Cache file contents: {data}");

        assert!(
            data.contains(&format!("{}/,200", mock_server_ok.uri())),
            "Missing OK entry in cache"
        );
        assert!(
            data.contains(&format!("{}/,404", mock_server_err.uri())),
            "Missing error entry in cache"
        );

        // Run again to verify cache behavior
        cmd.assert()
            .stderr(contains(format!(
                "[200] {}/ | OK (cached)\n",
                mock_server_ok.uri()
            )))
            .stderr(contains(format!(
                "[404] {}/ | Error (cached)\n",
                mock_server_err.uri()
            )));

        // Clean up
        fs::remove_file(&cache_file).map_err(|e| {
            anyhow::anyhow!(
                "Failed to remove cache file: {:?}, error: {}",
                cache_file,
                e
            )
        })?;

        Ok(())
    }

    #[tokio::test]
    async fn test_lycheecache_exclude_custom_status_codes() -> Result<()> {
        let base_path = fixtures_path().join("cache");
        let cache_file = base_path.join(LYCHEE_CACHE_FILE);

        // Unconditionally remove cache file if it exists
        let _ = fs::remove_file(&cache_file);

        let mock_server_ok = mock_server!(StatusCode::OK);
        let mock_server_no_content = mock_server!(StatusCode::NO_CONTENT);
        let mock_server_too_many_requests = mock_server!(StatusCode::TOO_MANY_REQUESTS);

        let dir = tempfile::tempdir()?;
        let mut file = File::create(dir.path().join("c.md"))?;

        writeln!(file, "{}", mock_server_ok.uri().as_str())?;
        writeln!(file, "{}", mock_server_no_content.uri().as_str())?;
        writeln!(file, "{}", mock_server_too_many_requests.uri().as_str())?;

        let mut cmd = main_command();
        let test_cmd = cmd
            .current_dir(&base_path)
            .arg(dir.path().join("c.md"))
            .arg("--verbose")
            .arg("--no-progress")
            .arg("--cache")
            .arg("--cache-exclude-status")
            .arg("204,429");

        assert!(
            !cache_file.exists(),
            "cache file should not exist before this test"
        );

        // Run first without cache to generate the cache file
        test_cmd
            .assert()
            .stderr(contains(format!("[200] {}/\n", mock_server_ok.uri())))
            .stderr(contains(format!(
                "[204] {}/ | 204 No Content: No Content\n",
                mock_server_no_content.uri()
            )))
            .stderr(contains(format!(
                "[429] {}/ | Rejected status code (this depends on your \"accept\" configuration): Too Many Requests\n",
                mock_server_too_many_requests.uri()
            )));

        // Check content of cache file
        let data = fs::read_to_string(&cache_file)?;

        if data.is_empty() {
            println!("Cache file is empty!");
        }

        assert!(data.contains(&format!("{}/,200", mock_server_ok.uri())));
        assert!(!data.contains(&format!("{}/,204", mock_server_no_content.uri())));
        assert!(!data.contains(&format!("{}/,429", mock_server_too_many_requests.uri())));

        // Unconditionally remove the cache file
        let _ = fs::remove_file(&cache_file);
        Ok(())
    }

    #[tokio::test]
    async fn test_lycheecache_accept_custom_status_codes() -> Result<()> {
        let base_path = fixtures_path().join("cache_accept_custom_status_codes");
        let cache_file = base_path.join(LYCHEE_CACHE_FILE);

        // Unconditionally remove cache file if it exists
        let _ = fs::remove_file(&cache_file);

        let mock_server_ok = mock_server!(StatusCode::OK);
        let mock_server_teapot = mock_server!(StatusCode::IM_A_TEAPOT);
        let mock_server_server_error = mock_server!(StatusCode::INTERNAL_SERVER_ERROR);

        let dir = tempfile::tempdir()?;
        let mut file = File::create(dir.path().join("c.md"))?;

        writeln!(file, "{}", mock_server_ok.uri().as_str())?;
        writeln!(file, "{}", mock_server_teapot.uri().as_str())?;
        writeln!(file, "{}", mock_server_server_error.uri().as_str())?;

        let mut cmd = main_command();
        let test_cmd = cmd
            .current_dir(&base_path)
            .arg(dir.path().join("c.md"))
            .arg("--verbose")
            .arg("--cache");

        assert!(
            !cache_file.exists(),
            "cache file should not exist before this test"
        );

        // run first without cache to generate the cache file
        // ignore exit code
        test_cmd
            .assert()
            .failure()
            .code(2)
            .stdout(contains(format!(
                r#"[418] {}/ | Rejected status code (this depends on your "accept" configuration): I'm a teapot"#,
                mock_server_teapot.uri()
            )))
            .stdout(contains(format!(
                r#"[500] {}/ | Rejected status code (this depends on your "accept" configuration): Internal Server Error"#,
                mock_server_server_error.uri()
            )));

        // check content of cache file
        let data = fs::read_to_string(&cache_file)?;
        assert!(data.contains(&format!("{}/,200", mock_server_ok.uri())));
        assert!(data.contains(&format!("{}/,418", mock_server_teapot.uri())));
        assert!(data.contains(&format!("{}/,500", mock_server_server_error.uri())));

        // run again to verify cache behavior
        // this time accept 418 and 500 as valid status codes
        test_cmd
            .arg("--no-progress")
            .arg("--accept")
            .arg("418,500")
            .assert()
            .success()
            .stderr(contains(format!(
                "[418] {}/ | OK (cached)",
                mock_server_teapot.uri()
            )))
            .stderr(contains(format!(
                "[500] {}/ | OK (cached)",
                mock_server_server_error.uri()
            )));

        // clear the cache file
        fs::remove_file(&cache_file)?;

        Ok(())
    }

    #[tokio::test]
    async fn test_accept_overrides_defaults_not_additive() -> Result<()> {
        let mock_server_200 = mock_server!(StatusCode::OK);

        let mut cmd = main_command();
        cmd.arg("--accept")
            .arg("404") // ONLY accept 404 - should reject 200 as we overwrite the default
            .arg("-")
            .write_stdin(mock_server_200.uri())
            .assert()
            .failure()
            .code(2)
            .stdout(contains(format!(
                r#"[200] {}/ | Rejected status code (this depends on your "accept" configuration): OK"#,
                mock_server_200.uri()
            )));

        Ok(())
    }

    #[tokio::test]
    async fn test_skip_cache_unsupported() -> Result<()> {
        let base_path = fixtures_path().join("cache");
        let cache_file = base_path.join(LYCHEE_CACHE_FILE);

        // Unconditionally remove cache file if it exists
        let _ = fs::remove_file(&cache_file);

        let unsupported_url = "slack://user".to_string();
        let excluded_url = "https://example.com/";

        // run first without cache to generate the cache file
        main_command()
            .current_dir(&base_path)
            .write_stdin(format!("{unsupported_url}\n{excluded_url}"))
            .arg("--cache")
            .arg("--verbose")
            .arg("--no-progress")
            .arg("--exclude")
            .arg(excluded_url)
            .arg("--")
            .arg("-")
            .assert()
            .stderr(contains(format!(
                "[IGNORED] {unsupported_url} | Unsupported: Error creating request client"
            )))
            .stderr(contains(format!("[EXCLUDED] {excluded_url}\n")));

        // The cache file should be empty, because the only checked URL is
        // unsupported and we don't want to cache that. It might be supported in
        // future versions.
        let buf = fs::read(&cache_file).unwrap();
        assert!(buf.is_empty());

        // clear the cache file
        fs::remove_file(&cache_file)?;

        Ok(())
    }

    /// Unknown status codes should be skipped and not cached by default
    /// The reason is that we don't know if they are valid or not
    /// and even if they are invalid, we don't know if they will be valid in the
    /// future.
    ///
    /// Since we cannot test this with our mock server (because hyper panics on
    /// invalid status codes) we use LinkedIn as a test target.
    ///
    /// Unfortunately, LinkedIn does not always return 999, so this is a flaky
    /// test. We only check that the cache file doesn't contain any invalid
    /// status codes.
    #[tokio::test]
    async fn test_skip_cache_unknown_status_code() -> Result<()> {
        let base_path = fixtures_path().join("cache");
        let cache_file = base_path.join(LYCHEE_CACHE_FILE);

        // Unconditionally remove cache file if it exists
        let _ = fs::remove_file(&cache_file);

        // https://linkedin.com returns 999 for unknown status codes
        // use this as a test target
        let unknown_url = "https://www.linkedin.com/company/corrode";

        // run first without cache to generate the cache file
        main_command()
            .current_dir(&base_path)
            .write_stdin(unknown_url.to_string())
            .arg("--cache")
            .arg("--verbose")
            .arg("--no-progress")
            .arg("--")
            .arg("-")
            .assert()
            // LinkedIn does not always return 999, so we cannot check for that
            // .stderr(contains(format!("[999] {unknown_url} | Unknown status")))
            ;

        // If the status code was 999, the cache file should be empty
        // because we do not want to cache unknown status codes
        let buf = fs::read(&cache_file).unwrap();
        if !buf.is_empty() {
            let data = String::from_utf8(buf)?;
            // The cache file should not contain any invalid status codes
            // In that case, we expect a single entry with status code 200
            assert!(!data.contains("999"));
            assert!(data.contains("200"));
        }

        // clear the cache file
        fs::remove_file(&cache_file)?;

        Ok(())
    }

    #[test]
    fn test_verbatim_skipped_by_default() -> Result<()> {
        let mut cmd = main_command();
        let input = fixtures_path().join("TEST_CODE_BLOCKS.md");

        cmd.arg(input)
            .arg("--dump")
            .assert()
            .success()
            .stdout(is_empty());

        Ok(())
    }

    #[test]
    fn test_include_verbatim() -> Result<()> {
        let mut cmd = main_command();
        let input = fixtures_path().join("TEST_CODE_BLOCKS.md");

        cmd.arg("--include-verbatim")
            .arg(input)
            .arg("--dump")
            .assert()
            .success()
            .stdout(contains("http://127.0.0.1/block"))
            .stdout(contains("http://127.0.0.1/inline"))
            .stdout(contains("http://127.0.0.1/bash"));

        Ok(())
    }
    #[tokio::test]
    async fn test_verbatim_skipped_by_default_via_file() -> Result<()> {
        let file = fixtures_path().join("TEST_VERBATIM.html");

        main_command()
            .arg("--dump")
            .arg(file)
            .assert()
            .success()
            .stdout(is_empty());

        Ok(())
    }

    #[tokio::test]
    async fn test_verbatim_skipped_by_default_via_remote_url() -> Result<()> {
        let mut cmd = main_command();
        let file = fixtures_path().join("TEST_VERBATIM.html");
        let body = fs::read_to_string(file)?;
        let mock_server = mock_response!(body);

        cmd.arg("--dump")
            .arg(mock_server.uri())
            .assert()
            .success()
            .stdout(is_empty());

        Ok(())
    }

    #[tokio::test]
    async fn test_include_verbatim_via_remote_url() -> Result<()> {
        let mut cmd = main_command();
        let file = fixtures_path().join("TEST_VERBATIM.html");
        let body = fs::read_to_string(file)?;
        let mock_server = mock_response!(body);

        cmd.arg("--include-verbatim")
            .arg("--dump")
            .arg(mock_server.uri())
            .assert()
            .success()
            .stdout(contains("http://www.example.com/pre"))
            .stdout(contains("http://www.example.com/code"))
            .stdout(contains("http://www.example.com/samp"))
            .stdout(contains("http://www.example.com/kbd"))
            .stdout(contains("http://www.example.com/var"))
            .stdout(contains("http://www.example.com/script"));
        Ok(())
    }

    #[test]
    fn test_require_https() -> Result<()> {
        let mut cmd = main_command();
        let test_path = fixtures_path().join("TEST_HTTP.html");
        cmd.arg(&test_path).assert().success();

        let mut cmd = main_command();
        cmd.arg("--require-https").arg(test_path).assert().failure();

        Ok(())
    }

    /// If `base-dir` is not set, don't throw an error in case we encounter
    /// an absolute local link (e.g. `/about`) within a file.
    /// Instead, simply ignore the link.
    #[test]
    fn test_ignore_absolute_local_links_without_base() -> Result<()> {
        let mut cmd = main_command();

        let offline_dir = fixtures_path().join("offline");

        cmd.arg("--offline")
            .arg(offline_dir.join("index.html"))
            .env_clear()
            .assert()
            .success()
            .stdout(contains("0 Total"));

        Ok(())
    }

    #[test]
    fn test_inputs_without_scheme() -> Result<()> {
        let test_path = fixtures_path().join("TEST_HTTP.html");
        let mut cmd = main_command();

        cmd.arg("--dump")
            .arg("example.com")
            .arg(&test_path)
            .arg("https://example.org")
            .assert()
            .success();
        Ok(())
    }

    #[test]
    fn test_print_excluded_links_in_verbose_mode() -> Result<()> {
        let test_path = fixtures_path().join("TEST_DUMP_EXCLUDE.txt");
        let mut cmd = main_command();

        cmd.arg("--dump")
            .arg("--verbose")
            .arg("--exclude")
            .arg("example.com")
            .arg("--")
            .arg(&test_path)
            .assert()
            .success()
            .stdout(contains(format!(
                "https://example.com/ ({}) [excluded]",
                test_path.display()
            )))
            .stdout(contains(format!(
                "https://example.org/ ({})",
                test_path.display()
            )))
            .stdout(contains(format!(
                "https://example.com/foo/bar ({}) [excluded]",
                test_path.display()
            )));
        Ok(())
    }

    #[test]
    fn test_remap_uri() -> Result<()> {
        let mut cmd = main_command();

        cmd.arg("--dump")
            .arg("--remap")
            .arg("https://example.com http://127.0.0.1:8080")
            .arg("--remap")
            .arg("https://example.org https://staging.example.com")
            .arg("--")
            .arg("-")
            .write_stdin("https://example.com\nhttps://example.org\nhttps://example.net\n")
            .env_clear()
            .assert()
            .success()
            .stdout(contains("http://127.0.0.1:8080/"))
            .stdout(contains("https://staging.example.com/"))
            .stdout(contains("https://example.net/"));

        Ok(())
    }

    #[test]
    #[ignore = "Skipping test until https://github.com/robinst/linkify/pull/58 is merged"]
    fn test_remap_path() -> Result<()> {
        let mut cmd = main_command();

        cmd.arg("--dump")
            .arg("--remap")
            .arg("../../issues https://github.com/usnistgov/OSCAL/issues")
            .arg("--")
            .arg("-")
            .write_stdin("../../issues\n")
            .env_clear()
            .assert()
            .success()
            .stdout(contains("https://github.com/usnistgov/OSCAL/issues"));

        Ok(())
    }

    #[test]
    fn test_remap_capture() -> Result<()> {
        let mut cmd = main_command();

        cmd.arg("--dump")
            .arg("--remap")
            .arg("https://example.com/(.*) http://example.org/$1")
            .arg("--")
            .arg("-")
            .write_stdin("https://example.com/foo\n")
            .env_clear()
            .assert()
            .success()
            .stdout(contains("http://example.org/foo"));

        Ok(())
    }

    #[test]
    fn test_remap_named_capture() -> Result<()> {
        let mut cmd = main_command();

        cmd.arg("--dump")
            .arg("--remap")
            .arg("https://github.com/(?P<org>.*)/(?P<repo>.*) https://gitlab.com/$org/$repo")
            .arg("--")
            .arg("-")
            .write_stdin("https://github.com/lycheeverse/lychee\n")
            .env_clear()
            .assert()
            .success()
            .stdout(contains("https://gitlab.com/lycheeverse/lychee"));

        Ok(())
    }

    #[test]
    fn test_excluded_paths_regex() -> Result<()> {
        let test_path = fixtures_path().join("exclude-path");
        let excluded_path_1 = "\\/excluded?\\/"; // exclude paths containing a directory "exclude" and "excluded"
        let excluded_path_2 = "(\\.mdx|\\.txt)$"; // exclude .mdx and .txt files
        let mut cmd = main_command();

        cmd.arg("--exclude-path")
            .arg(excluded_path_1)
            .arg("--exclude-path")
            .arg(excluded_path_2)
            .arg("--dump")
            .arg("--")
            .arg(&test_path)
            .assert()
            .success()
            .stdout(eq(
                "https://test.md/to-be-included-inner\nhttps://test.md/to-be-included-outer\n",
            ));

        Ok(())
    }

    #[test]
    fn test_handle_relative_paths_as_input() -> Result<()> {
        let test_path = fixtures_path();
        let mut cmd = main_command();

        cmd.current_dir(&test_path)
            .arg("--verbose")
            .arg("--exclude")
            .arg("example.*")
            .arg("--")
            .arg("./TEST_DUMP_EXCLUDE.txt")
            .assert()
            .success()
            .stdout(contains("3 Total"))
            .stdout(contains("3 Excluded"));

        Ok(())
    }

    #[test]
    fn test_handle_nonexistent_relative_paths_as_input() -> Result<()> {
        let test_path = fixtures_path();
        let mut cmd = main_command();

        cmd.current_dir(&test_path)
            .arg("--verbose")
            .arg("--exclude")
            .arg("example.*")
            .arg("--")
            .arg("./NOT-A-REAL-TEST-FIXTURE.md")
            .assert()
            .failure()
            .stderr(contains("Invalid file path: ./NOT-A-REAL-TEST-FIXTURE.md"));

        Ok(())
    }

    #[test]
    fn test_prevent_too_many_redirects() -> Result<()> {
        let mut cmd = main_command();
        let url = "https://http.codes/308";

        cmd.write_stdin(url)
            .arg("--max-redirects")
            .arg("0")
            .arg("-")
            .assert()
            .failure();

        Ok(())
    }

    #[test]
    #[ignore = "Skipping test because it is flaky"]
    fn test_suggests_url_alternatives() -> Result<()> {
        let re = Regex::new(r"http://web\.archive\.org/web/.*google\.com/jobs\.html").unwrap();

        for _ in 0..3 {
            // This can be flaky. Try up to 3 times
            let mut cmd = main_command();
            let input = fixtures_path().join("INTERNET_ARCHIVE.md");

            cmd.arg("--no-progress").arg("--suggest").arg(input);

            // Run he command and check if the output contains the expected
            // suggestions
            let assert = cmd.assert();
            let output = assert.get_output();

            // We're looking for a suggestion that
            // - starts with http://web.archive.org/web/
            // - ends with google.com/jobs.html
            if re.is_match(&String::from_utf8_lossy(&output.stdout)) {
                // Test passed
                return Ok(());
            } else {
                // Wait for a second before retrying
                std::thread::sleep(std::time::Duration::from_secs(1));
            }
        }

        // If we reached here, it means the test did not pass after multiple attempts
        Err("Did not get the expected command output after multiple attempts.".into())
    }

    #[tokio::test]
    async fn test_basic_auth() -> Result<()> {
        let username = "username";
        let password = "password123";

        let mock_server = wiremock::MockServer::start().await;

        Mock::given(method("GET"))
            .and(basic_auth(username, password))
            .respond_with(ResponseTemplate::new(200)) // Authenticated requests are accepted
            .mount(&mock_server)
            .await;
        Mock::given(method("GET"))
            .respond_with(|_: &_| panic!("Received unauthenticated request"))
            .mount(&mock_server)
            .await;

        // Configure the command to use the BasicAuthExtractor
        main_command()
            .arg("--verbose")
            .arg("--basic-auth")
            .arg(format!("{} {username}:{password}", mock_server.uri()))
            .arg("-")
            .write_stdin(mock_server.uri())
            .assert()
            .success()
            .stdout(contains("1 Total"))
            .stdout(contains("1 OK"));

        // Websites as direct arguments must also use authentication
        main_command()
            .arg(mock_server.uri())
            .arg("--verbose")
            .arg("--basic-auth")
            .arg(format!("{} {username}:{password}", mock_server.uri()))
            .assert()
            .success()
            .stdout(contains("0 Total")); // Mock server returns no body, so there are no URLs to check

        Ok(())
    }

    #[tokio::test]
    async fn test_multi_basic_auth() -> Result<()> {
        let username1 = "username";
        let password1 = "password123";
        let mock_server1 = wiremock::MockServer::start().await;
        Mock::given(basic_auth(username1, password1))
            .respond_with(ResponseTemplate::new(200))
            .mount(&mock_server1)
            .await;

        let username2 = "admin_user";
        let password2 = "admin_pw";
        let mock_server2 = wiremock::MockServer::start().await;

        Mock::given(basic_auth(username2, password2))
            .respond_with(ResponseTemplate::new(200))
            .mount(&mock_server2)
            .await;

        // Configure the command to use the BasicAuthExtractor
        main_command()
            .arg("--verbose")
            .arg("--basic-auth")
            .arg(format!("{} {username1}:{password1}", mock_server1.uri()))
            .arg("--basic-auth")
            .arg(format!("{} {username2}:{password2}", mock_server2.uri()))
            .arg("-")
            .write_stdin(format!("{}\n{}", mock_server1.uri(), mock_server2.uri()))
            .assert()
            .success()
            .stdout(contains("2 Total"))
            .stdout(contains("2 OK"));

        Ok(())
    }

    #[tokio::test]
    async fn test_cookie_jar() -> Result<()> {
        // Create a random cookie jar file
        let cookie_jar = NamedTempFile::new()?;
        let mut cmd = main_command();
        cmd.arg("--cookie-jar")
            .arg(cookie_jar.path().to_str().unwrap())
            .arg("-")
            // Using Google as a test target because I couldn't
            // get the mock server to work with the cookie jar
            .write_stdin("https://google.com/ncr")
            .assert()
            .success();

        // check that the cookie jar file contains the expected cookies
        let file = std::fs::File::open(cookie_jar.path()).map(std::io::BufReader::new)?;
        let cookie_store = cookie_store::serde::json::load(file)
            .map_err(|e| anyhow!("Failed to load cookie jar: {e}"))?;
        let all_cookies = cookie_store.iter_any().collect::<Vec<_>>();
        assert!(!all_cookies.is_empty());
        assert!(all_cookies.iter().all(|c| c.domain() == Some("google.com")));
        Ok(())
    }
    #[test]
    fn test_dump_inputs_glob_md() -> Result<()> {
        let pattern = fixtures_path().join("**/*.md");

        let mut cmd = main_command();
        cmd.arg("--dump-inputs")
            .arg(pattern)
            .assert()
            .success()
            .stdout(contains("fixtures/dump_inputs/subfolder/file2.md"))
            .stdout(contains("fixtures/dump_inputs/markdown.md"));

        Ok(())
    }

    #[test]
    fn test_dump_inputs_glob_all() -> Result<()> {
        let pattern = fixtures_path().join("**/*");

        let mut cmd = main_command();
        cmd.arg("--dump-inputs")
            .arg(pattern)
            .assert()
            .success()
            .stdout(contains("fixtures/dump_inputs/subfolder/test.html"))
            .stdout(contains("fixtures/dump_inputs/subfolder/file2.md"))
            .stdout(contains("fixtures/dump_inputs/subfolder"))
            .stdout(contains("fixtures/dump_inputs/markdown.md"))
            .stdout(contains("fixtures/dump_inputs/subfolder/example.bin"))
            .stdout(contains("fixtures/dump_inputs/some_file.txt"));

        Ok(())
    }

    #[test]
    fn test_dump_inputs_glob_exclude_path() -> Result<()> {
        let pattern = fixtures_path().join("**/*");

        let mut cmd = main_command();
        cmd.arg("--dump-inputs")
            .arg(pattern)
            .arg("--exclude-path")
            .arg(fixtures_path().join("dump_inputs/subfolder"))
            .assert()
            .success()
            .stdout(contains("fixtures/dump_inputs/subfolder/test.html").not())
            .stdout(contains("fixtures/dump_inputs/subfolder/file2.md").not())
            .stdout(contains("fixtures/dump_inputs/subfolder").not());

        Ok(())
    }

    #[test]
    fn test_dump_inputs_url() -> Result<()> {
        let mut cmd = main_command();
        cmd.arg("--dump-inputs")
            .arg("https://example.com")
            .assert()
            .success()
            .stdout(contains("https://example.com"));

        Ok(())
    }

    #[test]
    fn test_dump_inputs_path() -> Result<()> {
        let mut cmd = main_command();
        cmd.arg("--dump-inputs")
            .arg("fixtures")
            .assert()
            .success()
            .stdout(contains("fixtures"));

        Ok(())
    }

    #[test]
    fn test_dump_inputs_stdin() -> Result<()> {
        let mut cmd = main_command();
        cmd.arg("--dump-inputs")
            .arg("-")
            .assert()
            .success()
            .stdout(contains("Stdin"));

        Ok(())
    }

    #[test]
    fn test_fragments() {
        let mut cmd = main_command();
        let input = fixtures_path().join("fragments");

        let mut result = cmd
            .arg("--include-fragments")
            .arg("--verbose")
            .arg(input)
            .assert()
<<<<<<< HEAD
            .failure()
            .stderr(contains("fixtures/fragments/file1.md#fragment-1"))
            .stderr(contains("fixtures/fragments/file1.md#fragment-2"))
            .stderr(contains("fixtures/fragments/file1.md#code-heading"))
            .stderr(contains("fixtures/fragments/file2.md#custom-id"))
            .stderr(contains("fixtures/fragments/file1.md#missing-fragment"))
            .stderr(contains("fixtures/fragments/file2.md#fragment-1"))
            .stderr(contains("fixtures/fragments/file1.md#kebab-case-fragment"))
            .stderr(contains(
                "fixtures/fragments/file1.md#lets-wear-a-hat-%C3%AAtre",
            ))
            .stderr(contains("fixtures/fragments/file2.md#missing-fragment"))
            .stderr(contains("fixtures/fragments/empty_file#fragment"))
            .stderr(contains("fixtures/fragments/file.html#a-word"))
            .stderr(contains("fixtures/fragments/file.html#in-the-beginning"))
            .stderr(contains("fixtures/fragments/file.html#in-the-end"))
            .stderr(contains(
                "fixtures/fragments/file1.md#kebab-case-fragment-1",
            ))
            .stderr(contains("fixtures/fragments/file.html#top"))
            .stderr(contains("fixtures/fragments/file2.md#top"))
            .stderr(contains(
                "https://github.com/lycheeverse/lychee#table-of-contents",
            ))
            .stderr(contains(
                "https://github.com/lycheeverse/lychee#non-existent-anchor",
            ))
            .stderr(contains("fixtures/fragments/sub_dir#non-existing-fragment-1"))
            .stderr(contains("fixtures/fragments/sub_dir#non-existing-fragment-2"))
            .stderr(contains("fixtures/fragments/sub_dir_non_existing_1"))
            .stderr(contains("fixtures/fragments/sub_dir_non_existing_2"))
            .stderr(contains("fixtures/fragments/empty_dir"))
            .stderr(contains("fixtures/fragments/empty_dir#non-existing-fragment-3"))
            .stderr(contains("fixtures/fragments/empty_dir#non-existing-fragment-4"))
            .stderr(contains("fixtures/fragments/zero.bin"))
            .stderr(contains("fixtures/fragments/zero.bin#"))
            .stderr(contains(
                "https://raw.githubusercontent.com/lycheeverse/lychee/master/fixtures/fragments/zero.bin",
            ))
            .stderr(contains(
                "https://raw.githubusercontent.com/lycheeverse/lychee/master/fixtures/fragments/zero.bin#",
            ))
            .stderr(contains("fixtures/fragments/zero.bin#fragment"))
            .stderr(contains(
                "https://raw.githubusercontent.com/lycheeverse/lychee/master/fixtures/fragments/zero.bin#fragment",
            ))
            .stdout(contains("42 Total"))
            .stdout(contains("30 OK"))
            // Failures because of missing fragments or failed binary body scan
            .stdout(contains("12 Errors"));
=======
            .failure();

        let expected_successes = vec![
            "fixtures/fragments/empty_dir",
            "fixtures/fragments/empty_file#fragment", // XXX: is this a bug? a fragment in an empty file is being treated as valid
            "fixtures/fragments/file1.md#code-heading",
            "fixtures/fragments/file1.md#explicit-fragment",
            "fixtures/fragments/file1.md#f%C3%BCnf-s%C3%9C%C3%9Fe-%C3%84pfel",
            "fixtures/fragments/file1.md#f%C3%BCnf-s%C3%BC%C3%9Fe-%C3%A4pfel",
            "fixtures/fragments/file1.md#fragment-1",
            "fixtures/fragments/file1.md#fragment-2",
            "fixtures/fragments/file1.md#IGNORE-CASING",
            "fixtures/fragments/file1.md#kebab-case-fragment",
            "fixtures/fragments/file1.md#kebab-case-fragment-1",
            "fixtures/fragments/file1.md#lets-wear-a-hat-%C3%AAtre",
            "fixtures/fragments/file2.md#",
            "fixtures/fragments/file2.md#custom-id",
            "fixtures/fragments/file2.md#fragment-1",
            "fixtures/fragments/file2.md#top",
            "fixtures/fragments/file.html#",
            "fixtures/fragments/file.html#a-word",
            "fixtures/fragments/file.html#in-the-beginning",
            "fixtures/fragments/file.html#tangent%3A-kustomize",
            "fixtures/fragments/file.html#top",
            "fixtures/fragments/file.html#Upper-%C3%84%C3%96%C3%B6",
            "fixtures/fragments/sub_dir",
            "fixtures/fragments/sub_dir#a-link-inside-index-html-inside-sub-dir",
            "fixtures/fragments/zero.bin",
            "fixtures/fragments/zero.bin#",
            "fixtures/fragments/zero.bin#fragment",
            "https://github.com/lycheeverse/lychee#table-of-contents",
            "https://raw.githubusercontent.com/lycheeverse/lychee/master/fixtures/fragments/zero.bin",
            "https://raw.githubusercontent.com/lycheeverse/lychee/master/fixtures/fragments/zero.bin#",
            // zero.bin#fragment succeeds because fragment checking is skipped for this URL
            "https://raw.githubusercontent.com/lycheeverse/lychee/master/fixtures/fragments/zero.bin#fragment",
        ];

        let expected_failures = vec![
            "fixtures/fragments/sub_dir_non_existing_1",
            "fixtures/fragments/sub_dir#non-existing-fragment-2",
            "fixtures/fragments/empty_dir#non-existing-fragment-3",
            "fixtures/fragments/file2.md#missing-fragment",
            "fixtures/fragments/sub_dir#non-existing-fragment-1",
            "fixtures/fragments/sub_dir_non_existing_2",
            "fixtures/fragments/file1.md#missing-fragment",
            "fixtures/fragments/empty_dir#non-existing-fragment-4",
            "fixtures/fragments/file.html#in-the-end",
            "fixtures/fragments/file.html#in-THE-begiNNing",
            "https://github.com/lycheeverse/lychee#non-existent-anchor",
        ];

        // the stdout/stderr format looks like this:
        //
        //     [ERROR] https://github.com/lycheeverse/lychee#non-existent-anchor | Cannot find fragment
        //     [200] file:///home/rina/progs/lychee/fixtures/fragments/file.html#a-word
        //
        // errors are printed to both, but 200s are printed to stderr only.
        // we take advantage of this to ensure that good URLs do not appear
        // in stdout, and bad URLs do appear in stdout.
        //
        // also, a space or newline is appended to the URL to prevent
        // incorrect matches where one URL is a prefix of another.
        for good_url in &expected_successes {
            // additionally checks that URL is within stderr to ensure that
            // the URL is detected by lychee.
            result = result
                .stdout(contains(format!("{good_url} ")).not())
                .stderr(contains(format!("{good_url}\n")));
        }
        for bad_url in &expected_failures {
            result = result.stdout(contains(format!("{bad_url} ")));
        }

        let ok_num = expected_successes.len();
        let err_num = expected_failures.len();
        let total_num = ok_num + err_num;
        result
            .stdout(contains(format!("{ok_num} OK")))
            // Failures because of missing fragments or failed binary body scan
            .stdout(contains(format!("{err_num} Errors")))
            .stdout(contains(format!("{total_num} Total")));
>>>>>>> caddc9f1
    }

    #[test]
    fn test_fragments_when_accept_error_status_codes() {
        let mut cmd = main_command();
        let input = fixtures_path().join("TEST_FRAGMENT_ERR_CODE.md");

        // it's common for user to accept 429, but let's test with 404 since
        // triggering 429 may annoy the server
        cmd.arg("--verbose")
            .arg("--accept=200,404")
            .arg("--include-fragments")
            .arg(input)
            .assert()
            .success()
            .stderr(contains(
                "https://en.wikipedia.org/wiki/Should404#ignore-fragment",
            ))
            .stdout(contains("0 Errors"))
            .stdout(contains("1 OK"))
            .stdout(contains("1 Total"));
    }

    #[test]
    fn test_fallback_extensions() {
        let mut cmd = main_command();
        let input = fixtures_path().join("fallback-extensions");

        cmd.arg("--verbose")
            .arg("--fallback-extensions=htm,html")
            .arg(input)
            .assert()
            .success()
            .stdout(contains("0 Errors"));
    }

    #[test]
    fn test_fragments_fallback_extensions() {
        let mut cmd = main_command();
        let input = fixtures_path().join("fragments-fallback-extensions");

        cmd.arg("--include-fragments")
            .arg("--fallback-extensions=html")
            .arg("--no-progress")
            .arg("--offline")
            .arg("-v")
            .arg(input)
            .assert()
            .failure()
            .stdout(contains("3 Total"))
            .stdout(contains("1 OK"))
            .stdout(contains("2 Errors"));
    }

    /// Test relative paths
    ///
    /// Imagine a web server hosting a site with the following structure:
    /// root
    /// └── test
    ///     ├── index.html
    ///     └── next.html
    ///
    /// where `root/test/index.html` contains `<a href="next.html">next</a>`
    /// When checking the link in `root/test/index.html` we should be able to
    /// resolve the relative path to `root/test/next.html`
    ///
    /// Note that the relative path is not resolved to the root of the server
    /// but relative to the file that contains the link.
    #[tokio::test]
    async fn test_resolve_relative_paths_in_subfolder() -> Result<()> {
        let mock_server = wiremock::MockServer::start().await;

        let body = r#"<a href="next.html">next</a>"#;
        wiremock::Mock::given(wiremock::matchers::method("GET"))
            .and(wiremock::matchers::path("/test/index.html"))
            .respond_with(wiremock::ResponseTemplate::new(200).set_body_string(body))
            .mount(&mock_server)
            .await;

        wiremock::Mock::given(wiremock::matchers::method("GET"))
            .and(wiremock::matchers::path("/test/next.html"))
            .respond_with(wiremock::ResponseTemplate::new(200))
            .mount(&mock_server)
            .await;

        let mut cmd = main_command();
        cmd.arg("--verbose")
            .arg(format!("{}/test/index.html", mock_server.uri()))
            .assert()
            .success()
            .stdout(contains("1 Total"))
            .stdout(contains("0 Errors"));

        Ok(())
    }

    #[tokio::test]
    async fn test_json_format_in_config() -> Result<()> {
        let mock_server = mock_server!(StatusCode::OK);
        let config = fixtures_path().join("configs").join("format.toml");
        let mut cmd = main_command();
        cmd.arg("--config")
            .arg(config)
            .arg("-")
            .write_stdin(mock_server.uri())
            .env_clear()
            .assert()
            .success();

        // Check that the output is in JSON format
        let output = cmd.output().unwrap();
        let output = std::str::from_utf8(&output.stdout).unwrap();
        let json: serde_json::Value = serde_json::from_str(output)?;
        assert_eq!(json["total"], 1);

        Ok(())
    }

    #[tokio::test]
    async fn test_retry() -> Result<()> {
        let mock_server = wiremock::MockServer::start().await;

        wiremock::Mock::given(wiremock::matchers::method("GET"))
            .respond_with(ResponseTemplate::new(429))
            .up_to_n_times(1)
            .mount(&mock_server)
            .await;

        wiremock::Mock::given(wiremock::matchers::method("GET"))
            .respond_with(ResponseTemplate::new(200))
            .mount(&mock_server)
            .await;

        let mut cmd = main_command();
        cmd.arg("-")
            .write_stdin(mock_server.uri())
            .assert()
            .success();

        Ok(())
    }

    #[tokio::test]
    async fn test_no_header_set_on_input() -> Result<()> {
        let mut cmd = main_command();
        let server = wiremock::MockServer::start().await;
        server
            .register(
                wiremock::Mock::given(wiremock::matchers::method("GET"))
                    .respond_with(wiremock::ResponseTemplate::new(200))
                    .expect(1),
            )
            .await;

        cmd.arg("--verbose").arg(server.uri()).assert().success();

        let received_requests = server.received_requests().await.unwrap();
        assert_eq!(received_requests.len(), 1);

        let received_request = &received_requests[0];
        assert_eq!(received_request.method, Method::GET);
        assert_eq!(received_request.url.path(), "/");

        // Make sure the request does not contain the custom header
        assert!(!received_request.headers.contains_key("X-Foo"));
        Ok(())
    }

    #[tokio::test]
    async fn test_header_set_on_input() -> Result<()> {
        let mut cmd = main_command();
        let server = wiremock::MockServer::start().await;
        server
            .register(
                wiremock::Mock::given(wiremock::matchers::method("GET"))
                    .and(wiremock::matchers::header("X-Foo", "Bar"))
                    .respond_with(wiremock::ResponseTemplate::new(200))
                    // We expect the mock to be called exactly least once.
                    .expect(1)
                    .named("GET expecting custom header"),
            )
            .await;

        cmd.arg("--verbose")
            .arg("--header")
            .arg("X-Foo: Bar")
            .arg(server.uri())
            .assert()
            .success();

        // Check that the server received the request with the header
        server.verify().await;
        Ok(())
    }

    #[tokio::test]
    async fn test_multi_header_set_on_input() -> Result<()> {
        let mut cmd = main_command();
        let server = wiremock::MockServer::start().await;
        server
            .register(
                wiremock::Mock::given(wiremock::matchers::method("GET"))
                    .and(wiremock::matchers::header("X-Foo", "Bar"))
                    .and(wiremock::matchers::header("X-Bar", "Baz"))
                    .respond_with(wiremock::ResponseTemplate::new(200))
                    // We expect the mock to be called exactly least once.
                    .expect(1)
                    .named("GET expecting custom header"),
            )
            .await;

        cmd.arg("--verbose")
            .arg("--header")
            .arg("X-Foo: Bar")
            .arg("--header")
            .arg("X-Bar: Baz")
            .arg(server.uri())
            .assert()
            .success();

        // Check that the server received the request with the header
        server.verify().await;
        Ok(())
    }

    #[tokio::test]
    async fn test_header_set_in_config() -> Result<()> {
        let mut cmd = main_command();
        let server = wiremock::MockServer::start().await;
        server
            .register(
                wiremock::Mock::given(wiremock::matchers::method("GET"))
                    .and(wiremock::matchers::header("X-Foo", "Bar"))
                    .and(wiremock::matchers::header("X-Bar", "Baz"))
                    .respond_with(wiremock::ResponseTemplate::new(200))
                    // We expect the mock to be called exactly least once.
                    .expect(1)
                    .named("GET expecting custom header"),
            )
            .await;

        let config = fixtures_path().join("configs").join("headers.toml");
        cmd.arg("--verbose")
            .arg("--config")
            .arg(config)
            .arg(server.uri())
            .assert()
            .success();

        // Check that the server received the request with the header
        server.verify().await;
        Ok(())
    }

    #[test]
    fn test_sorted_error_output() -> Result<()> {
        let test_files = ["TEST_GITHUB_404.md", "TEST_INVALID_URLS.html"];

        let test_urls = [
            "https://httpbin.org/status/404",
            "https://httpbin.org/status/500",
            "https://httpbin.org/status/502",
        ];

        let cmd = &mut main_command()
            .arg("--format")
            .arg("compact")
            .arg(fixtures_path().join(test_files[1]))
            .arg(fixtures_path().join(test_files[0]))
            .assert()
            .failure()
            .code(2);

        let output = String::from_utf8_lossy(&cmd.get_output().stdout);
        let mut position: usize = 0;

        // Check that the input sources are sorted
        for file in test_files {
            assert!(output.contains(file));

            let next_position = output.find(file).unwrap();

            assert!(next_position > position);
            position = next_position;
        }

        position = 0;

        // Check that the responses are sorted
        for url in test_urls {
            assert!(output.contains(url));

            let next_position = output.find(url).unwrap();

            assert!(next_position > position);
            position = next_position;
        }

        Ok(())
    }

    #[test]
    fn test_extract_url_ending_with_period_file() {
        let test_path = fixtures_path().join("LINK_PERIOD.html");

        let mut cmd = main_command();
        cmd.arg("--dump")
            .arg(test_path)
            .assert()
            .success()
            .stdout(contains("https://www.example.com/smth."));
    }

    #[tokio::test]
    async fn test_extract_url_ending_with_period_webserver() {
        let mut cmd = main_command();
        let body = r#"<a href="https://www.example.com/smth.">link</a>"#;
        let mock_server = mock_response!(body);

        cmd.arg("--dump")
            .arg(mock_server.uri())
            .assert()
            .success()
            .stdout(contains("https://www.example.com/smth."));
    }
}<|MERGE_RESOLUTION|>--- conflicted
+++ resolved
@@ -1882,58 +1882,6 @@
             .arg("--verbose")
             .arg(input)
             .assert()
-<<<<<<< HEAD
-            .failure()
-            .stderr(contains("fixtures/fragments/file1.md#fragment-1"))
-            .stderr(contains("fixtures/fragments/file1.md#fragment-2"))
-            .stderr(contains("fixtures/fragments/file1.md#code-heading"))
-            .stderr(contains("fixtures/fragments/file2.md#custom-id"))
-            .stderr(contains("fixtures/fragments/file1.md#missing-fragment"))
-            .stderr(contains("fixtures/fragments/file2.md#fragment-1"))
-            .stderr(contains("fixtures/fragments/file1.md#kebab-case-fragment"))
-            .stderr(contains(
-                "fixtures/fragments/file1.md#lets-wear-a-hat-%C3%AAtre",
-            ))
-            .stderr(contains("fixtures/fragments/file2.md#missing-fragment"))
-            .stderr(contains("fixtures/fragments/empty_file#fragment"))
-            .stderr(contains("fixtures/fragments/file.html#a-word"))
-            .stderr(contains("fixtures/fragments/file.html#in-the-beginning"))
-            .stderr(contains("fixtures/fragments/file.html#in-the-end"))
-            .stderr(contains(
-                "fixtures/fragments/file1.md#kebab-case-fragment-1",
-            ))
-            .stderr(contains("fixtures/fragments/file.html#top"))
-            .stderr(contains("fixtures/fragments/file2.md#top"))
-            .stderr(contains(
-                "https://github.com/lycheeverse/lychee#table-of-contents",
-            ))
-            .stderr(contains(
-                "https://github.com/lycheeverse/lychee#non-existent-anchor",
-            ))
-            .stderr(contains("fixtures/fragments/sub_dir#non-existing-fragment-1"))
-            .stderr(contains("fixtures/fragments/sub_dir#non-existing-fragment-2"))
-            .stderr(contains("fixtures/fragments/sub_dir_non_existing_1"))
-            .stderr(contains("fixtures/fragments/sub_dir_non_existing_2"))
-            .stderr(contains("fixtures/fragments/empty_dir"))
-            .stderr(contains("fixtures/fragments/empty_dir#non-existing-fragment-3"))
-            .stderr(contains("fixtures/fragments/empty_dir#non-existing-fragment-4"))
-            .stderr(contains("fixtures/fragments/zero.bin"))
-            .stderr(contains("fixtures/fragments/zero.bin#"))
-            .stderr(contains(
-                "https://raw.githubusercontent.com/lycheeverse/lychee/master/fixtures/fragments/zero.bin",
-            ))
-            .stderr(contains(
-                "https://raw.githubusercontent.com/lycheeverse/lychee/master/fixtures/fragments/zero.bin#",
-            ))
-            .stderr(contains("fixtures/fragments/zero.bin#fragment"))
-            .stderr(contains(
-                "https://raw.githubusercontent.com/lycheeverse/lychee/master/fixtures/fragments/zero.bin#fragment",
-            ))
-            .stdout(contains("42 Total"))
-            .stdout(contains("30 OK"))
-            // Failures because of missing fragments or failed binary body scan
-            .stdout(contains("12 Errors"));
-=======
             .failure();
 
         let expected_successes = vec![
@@ -2015,7 +1963,6 @@
             // Failures because of missing fragments or failed binary body scan
             .stdout(contains(format!("{err_num} Errors")))
             .stdout(contains(format!("{total_num} Total")));
->>>>>>> caddc9f1
     }
 
     #[test]

name: CI
on:
  repository_dispatch:
  workflow_dispatch:
  push:
    branches:
      - master
    tags:
      - "*.*.*"
  pull_request:
    types:
      - opened
      - synchronize

env:
  CARGO_TERM_COLOR: always
  CARGO_INCREMENTAL: 0
  #RUSTFLAGS: -D warnings

jobs:
  test:
    runs-on: ubuntu-latest
    steps:
      - uses: actions/checkout@v5
      - uses: dtolnay/rust-toolchain@stable
      - uses: taiki-e/install-action@nextest
      - uses: Swatinem/rust-cache@v2
      - name: Compile
        run: cargo check --locked
      - name: Test
        run: make test

  lint:
    runs-on: ubuntu-latest
    steps:
      - uses: actions/checkout@v5
      - uses: dtolnay/rust-toolchain@stable
        with:
          components: clippy, rustfmt
      - uses: Swatinem/rust-cache@v2
      - name: Run cargo fmt (check if all code is rustfmt-ed)
        run: cargo fmt --all --check
      - name: Run cargo clippy (deny warnings)
<<<<<<< HEAD
        uses: actions-rs/cargo@v1
        with:
          command: clippy
          args: --all-targets --all-features -- #-D warnings
=======
        run: cargo clippy --all-targets --all-features -- -D warnings
>>>>>>> 54e425c6
      - uses: cargo-bins/cargo-binstall@main
      - name: Install cargo-msrv
        run: cargo binstall --no-confirm --force cargo-msrv
      - name: Check cargo-msrv version
        run: cargo msrv --version
      - name: Verify the MSRV
        run: make verify

  publish-check:
    runs-on: ubuntu-latest
    steps:
      - uses: actions/checkout@v5
      - name: cargo fetch
        run: cargo fetch
      - name: cargo publish lychee-lib
        env:
          CARGO_REGISTRY_TOKEN: ${{ secrets.CARGO_REGISTRY_TOKEN }}
        run: cargo publish --dry-run --manifest-path lychee-lib/Cargo.toml

      # Can't check lychee binary as it depends on the lib above
      # and `--dry-run` doesn't allow unpublished crates yet.
      # https://github.com/rust-lang/cargo/issues/1169
      # `cargo-publish-all` is a solution but it doesn't work with
      # Rust edition 2021.
      # Therefore skip the check for now, which is probably fine
      # because the binary is just a small wrapper around the CLI
      # anyway.
      #
      # - name: cargo publish lychee
      #   uses: actions-rs/cargo@v1
      #   env:
      #     CARGO_REGISTRY_TOKEN: ${{ secrets.CARGO_REGISTRY_TOKEN }}
      #   with:
      #     command: publish
      #     args: --dry-run --manifest-path lychee-bin/Cargo.toml

  check-feature-flags:
    runs-on: ubuntu-latest
    steps:
      - uses: actions/checkout@v5
      - uses: dtolnay/rust-toolchain@stable
      - uses: Swatinem/rust-cache@v2
      - name: Check that rustls-tls feature doesn't depend on OpenSSL
        run: test -z "$( cargo tree --package lychee --no-default-features --features rustls-tls --prefix none | sed -n '/^openssl-sys /p' )"
      - name: Run cargo check with default features
        run: cargo check --workspace --all-targets
      - name: Run cargo check with all features
        run: cargo check --workspace --all-targets --all-features
      - name: Run cargo check with rustls-tls feature
        run: cargo check --workspace --all-targets --no-default-features --features rustls-tls<|MERGE_RESOLUTION|>--- conflicted
+++ resolved
@@ -41,14 +41,7 @@
       - name: Run cargo fmt (check if all code is rustfmt-ed)
         run: cargo fmt --all --check
       - name: Run cargo clippy (deny warnings)
-<<<<<<< HEAD
-        uses: actions-rs/cargo@v1
-        with:
-          command: clippy
-          args: --all-targets --all-features -- #-D warnings
-=======
-        run: cargo clippy --all-targets --all-features -- -D warnings
->>>>>>> 54e425c6
+        run: cargo clippy --all-targets --all-features -- #-D warnings
       - uses: cargo-bins/cargo-binstall@main
       - name: Install cargo-msrv
         run: cargo binstall --no-confirm --force cargo-msrv

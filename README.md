<a name="back-to-top"></a>
![lychee](assets/logo.svg)

[![Homepage](https://img.shields.io/badge/Homepage-Online-EA3A97)](https://lycheeverse.github.io)
[![GitHub Marketplace](https://img.shields.io/badge/Marketplace-lychee-blue.svg?colorA=24292e&colorB=0366d6&style=flat&longCache=true&logo=data:image/png;base64,iVBORw0KGgoAAAANSUhEUgAAAA4AAAAOCAYAAAAfSC3RAAAABHNCSVQICAgIfAhkiAAAAAlwSFlzAAAM6wAADOsB5dZE0gAAABl0RVh0U29mdHdhcmUAd3d3Lmlua3NjYXBlLm9yZ5vuPBoAAAERSURBVCiRhZG/SsMxFEZPfsVJ61jbxaF0cRQRcRJ9hlYn30IHN/+9iquDCOIsblIrOjqKgy5aKoJQj4O3EEtbPwhJbr6Te28CmdSKeqzeqr0YbfVIrTBKakvtOl5dtTkK+v4HfA9PEyBFCY9AGVgCBLaBp1jPAyfAJ/AAdIEG0dNAiyP7+K1qIfMdonZic6+WJoBJvQlvuwDqcXadUuqPA1NKAlexbRTAIMvMOCjTbMwl1LtI/6KWJ5Q6rT6Ht1MA58AX8Apcqqt5r2qhrgAXQC3CZ6i1+KMd9TRu3MvA3aH/fFPnBodb6oe6HM8+lYHrGdRXW8M9bMZtPXUji69lmf5Cmamq7quNLFZXD9Rq7v0Bpc1o/tp0fisAAAAASUVORK5CYII=)](https://github.com/marketplace/actions/lychee-broken-link-checker)
[![Rust](https://github.com/hello-rust/lychee/workflows/CI/badge.svg)](https://github.com/lycheeverse/lychee/actions/workflows/ci.yml)
[![docs.rs](https://docs.rs/lychee-lib/badge.svg)](https://docs.rs/lychee-lib)
[![Check Links](https://github.com/lycheeverse/lychee/actions/workflows/links.yml/badge.svg)](https://github.com/lycheeverse/lychee/actions/workflows/links.yml)
[![Docker Pulls](https://img.shields.io/docker/pulls/lycheeverse/lychee?color=%23099cec&logo=Docker)](https://hub.docker.com/r/lycheeverse/lychee)

⚡ A fast, async, stream-based link checker written in Rust.\
Finds broken hyperlinks and mail addresses inside Markdown, HTML,
reStructuredText, or any other text file or website!

Available as a command-line utility, a library and a [GitHub Action](https://github.com/lycheeverse/lychee-action).

![Lychee demo](./assets/screencast.svg)

<!-- START doctoc generated TOC please keep comment here to allow auto update -->
<!-- DON'T EDIT THIS SECTION, INSTEAD RE-RUN doctoc TO UPDATE -->
## Table of Contents

- [Development](#development)
- [Installation](#installation)
- [Features](#features)
- [Commandline usage](#commandline-usage)
- [Library usage](#library-usage)
- [GitHub Action Usage](#github-action-usage)
- [Pre-commit Usage](#pre-commit-usage)
- [Contributing to lychee](#contributing-to-lychee)
- [Troubleshooting and Workarounds](#troubleshooting-and-workarounds)
- [Users](#users)
- [Credits](#credits)
- [License](#license)

<!-- END doctoc generated TOC please keep comment here to allow auto update -->

## Development

After [installing Rust](https://www.rust-lang.org/tools/install) use [Cargo](https://doc.rust-lang.org/cargo/) for building and testing.
On Linux the OpenSSL package [is required](https://github.com/seanmonstar/reqwest?tab=readme-ov-file#requirements) to compile `reqwest`, a dependency of lychee.
For Nix we provide a flake so you can use `nix develop` and `nix build`.

## Installation

### Arch Linux

```sh
pacman -S lychee
```

### OpenSUSE Tumbleweed

```sh
zypper in lychee
```

### Ubuntu

```sh
snap install lychee
```

### macOS

Via [Homebrew](https://brew.sh):

```sh
brew install lychee
```

Via [MacPorts](https://www.macports.org):

```sh
sudo port install lychee
```

### Docker

```sh
docker pull lycheeverse/lychee
```

### NixOS

```sh
nix-env -iA nixos.lychee
```

### Nixpkgs

- [`lychee` package](https://search.nixos.org/packages?show=lychee&query=lychee) for configurations, Nix shells, etc.

- Let Nix check a packaged site with \
  [`testers.lycheeLinkCheck`](https://nixos.org/manual/nixpkgs/stable/#tester-lycheeLinkCheck) `{ site = …; }`

### FreeBSD

```sh
pkg install lychee
```

### Scoop

```sh
scoop install lychee
```

### Termux

```sh
pkg install lychee
```

### Alpine Linux

```sh
 # available for Alpine Edge in testing repositories
apk add lychee
```

### WinGet (Windows)

```sh
winget install --id lycheeverse.lychee
```

### Chocolatey (Windows)

```sh
choco install lychee
```

### Conda

```sh
conda install lychee -c conda-forge
```

### Pre-built binaries

We provide binaries for Linux, macOS, and Windows for every release. \
You can download them from the [releases page](https://github.com/lycheeverse/lychee/releases).

### Cargo

#### Build dependencies

On APT/dpkg-based Linux distros (e.g. Debian, Ubuntu, Linux Mint and Kali Linux)
the following commands will install all required build dependencies, including
the Rust toolchain and `cargo`:

```sh
curl -sSf 'https://sh.rustup.rs' | sh
apt install gcc pkg-config libc6-dev libssl-dev
```

#### Compile and install lychee

```sh
cargo install lychee
```

#### Feature flags

Lychee supports several feature flags:

- `native-tls` enables the platform-native TLS crate [native-tls](https://crates.io/crates/native-tls).
- `vendored-openssl` compiles and statically links a copy of OpenSSL. See the corresponding feature of the [openssl](https://crates.io/crates/openssl) crate.
- `rustls-tls` enables the alternative TLS crate [rustls](https://crates.io/crates/rustls).
- `email-check` enables checking email addresses using the [check-if-email-exists](https://crates.io/crates/check-if-email-exists) crate. This feature requires the `native-tls` feature.
- `check_example_domains` allows checking example domains such as `example.com`. This feature is useful for testing.

By default, `native-tls` and `email-check` are enabled.

## Features

This comparison is made on a best-effort basis. Please create a PR to fix
outdated information.

|                      | lychee  | [awesome_bot] | [muffet] | [broken-link-checker] | [linkinator] | [linkchecker]        | [markdown-link-check] | [fink] |
| -------------------- | ------- | ------------- | -------- | --------------------- | ------------ | -------------------- | --------------------- | ------ |
| Language             | Rust    | Ruby          | Go       | JS                    | TypeScript   | Python               | JS                    | PHP    |
| Async/Parallel       | ![yes]  | ![yes]        | ![yes]   | ![yes]                | ![yes]       | ![yes]               | ![yes]                | ![yes] |
| JSON output          | ![yes]  | ![no]         | ![yes]   | ![yes]                | ![yes]       | ![maybe]<sup>1</sup> | ![yes]                | ![yes] |
| Static binary        | ![yes]  | ![no]         | ![yes]   | ![no]                 | ![no]        | ️![no]               | ![no]                 | ![no]  |
| Markdown files       | ![yes]  | ![yes]        | ![no]    | ![no]                 | ![no]        | ![yes]               | ![yes]                | ![no]  |
| HTML files           | ![yes]  | ![no]         | ![no]    | ![yes]                | ![yes]       | ![no]                | ![yes]                | ![no]  |
| Text files           | ![yes]  | ![no]         | ![no]    | ![no]                 | ![no]        | ![no]                | ![no]                 | ![no]  |
| Website support      | ![yes]  | ![no]         | ![yes]   | ![yes]                | ![yes]       | ![yes]               | ![no]                 | ![yes] |
| Chunked encodings    | ![yes]  | ![maybe]      | ![maybe] | ![maybe]              | ![maybe]     | ![no]                | ![yes]                | ![yes] |
| GZIP compression     | ![yes]  | ![maybe]      | ![maybe] | ![yes]                | ![maybe]     | ![yes]               | ![maybe]              | ![no]  |
| Basic Auth           | ![yes]  | ![no]         | ![no]    | ![yes]                | ![no]        | ![yes]               | ![no]                 | ![no]  |
| Custom user agent    | ![yes]  | ![no]         | ![no]    | ![yes]                | ![no]        | ![yes]               | ![no]                 | ![no]  |
| Relative URLs        | ![yes]  | ![yes]        | ![no]    | ![yes]                | ![yes]       | ![yes]               | ![yes]                | ![yes] |
| Anchors/Fragments    | ![yes]  | ![no]         | ![no]    | ![no]                 | ![no]        | ![yes]               | ![yes]                | ![no]  |
| Skip relative URLs   | ![yes]  | ![no]         | ![no]    | ![maybe]              | ![no]        | ![no]                | ![no]                 | ![no]  |
| Include patterns     | ![yes]️ | ![yes]        | ![no]    | ![yes]                | ![no]        | ![no]                | ![no]                 | ![no]  |
| Exclude patterns     | ![yes]  | ![no]         | ![yes]   | ![yes]                | ![yes]       | ![yes]               | ![yes]                | ![yes] |
| Handle redirects     | ![yes]  | ![yes]        | ![yes]   | ![yes]                | ![yes]       | ![yes]               | ![yes]                | ![yes] |
| Ignore insecure SSL  | ![yes]  | ![yes]        | ![yes]   | ![no]                 | ![no]        | ![yes]               | ![no]                 | ![yes] |
| File globbing        | ![yes]  | ![yes]        | ![no]    | ![no]                 | ![yes]       | ![no]                | ![yes]                | ![no]  |
| Limit scheme         | ![yes]  | ![no]         | ![no]    | ![yes]                | ![no]        | ![yes]               | ![no]                 | ![no]  |
| [Custom headers]     | ![yes]  | ![no]         | ![yes]   | ![no]                 | ![no]        | ![no]                | ![yes]                | ![yes] |
| Summary              | ![yes]  | ![yes]        | ![yes]   | ![maybe]              | ![yes]       | ![yes]               | ![no]                 | ![yes] |
| `HEAD` requests      | ![yes]  | ![yes]        | ![no]    | ![yes]                | ![yes]       | ![yes]               | ![no]                 | ![no]  |
| Colored output       | ![yes]  | ![maybe]      | ![yes]   | ![maybe]              | ![yes]       | ![yes]               | ![no]                 | ![yes] |
| [Filter status code] | ![yes]  | ![yes]        | ![no]    | ![no]                 | ![no]        | ![no]                | ![yes]                | ![no]  |
| Custom timeout       | ![yes]  | ![yes]        | ![yes]   | ![no]                 | ![yes]       | ![yes]               | ![no]                 | ![yes] |
| E-mail links         | ![yes]  | ![no]         | ![no]    | ![no]                 | ![no]        | ![yes]               | ![no]                 | ![no]  |
| Progress bar         | ![yes]  | ![yes]        | ![no]    | ![no]                 | ![no]        | ![yes]               | ![yes]                | ![yes] |
| Retry and backoff    | ![yes]  | ![no]         | ![no]    | ![no]                 | ![yes]       | ![no]                | ![yes]                | ![no]  |
| Skip private domains | ![yes]  | ![no]         | ![no]    | ![no]                 | ![no]        | ![no]                | ![no]                 | ![no]  |
| [Use as library]     | ![yes]  | ![yes]        | ![no]    | ![yes]                | ![yes]       | ![no]                | ![yes]                | ![no]  |
| Quiet mode           | ![yes]  | ![no]         | ![no]    | ![no]                 | ![yes]       | ![yes]               | ![yes]                | ![yes] |
| [Config file]        | ![yes]  | ![no]         | ![no]    | ![no]                 | ![yes]       | ![yes]               | ![yes]                | ![no]  |
| Cookies              | ![yes]  | ![no]         | ![yes]   | ![no]                 | ![no]        | ![yes]               | ![no]                 | ![yes] |
| Recursion            | ![no]   | ![no]         | ![yes]   | ![yes]                | ![yes]       | ![yes]               | ![yes]                | ![no]  |
| Amazing lychee logo  | ![yes]  | ![no]         | ![no]    | ![no]                 | ![no]        | ![no]                | ![no]                 | ![no]  |

[awesome_bot]: https://github.com/dkhamsing/awesome_bot
[muffet]: https://github.com/raviqqe/muffet
[broken-link-checker]: https://github.com/stevenvachon/broken-link-checker
[linkinator]: https://github.com/JustinBeckwith/linkinator
[linkchecker]: https://github.com/linkchecker/linkchecker
[markdown-link-check]: https://github.com/tcort/markdown-link-check
[fink]: https://github.com/dantleech/fink
[yes]: ./assets/yes.svg
[no]: ./assets/no.svg
[maybe]: ./assets/maybe.svg
[custom headers]: https://github.com/rust-lang/crates.io/issues/788
[filter status code]: https://github.com/tcort/markdown-link-check/issues/94
[skip private domains]: https://github.com/appscodelabs/liche/blob/a5102b0bf90203b467a4f3b4597d22cd83d94f99/url_checker.go
[use as library]: https://github.com/raviqqe/liche/issues/13
[config file]: https://github.com/lycheeverse/lychee/blob/master/lychee.example.toml

<sup>1</sup> Other machine-readable formats like CSV are supported.

## Commandline usage

Recursively check all links in supported files inside the current directory

```sh
lychee .
```

You can also specify various types of inputs:

```sh
# check links in specific local file(s):
lychee README.md
lychee test.html info.txt

# check links on a website:
lychee https://endler.dev

# check links in directory but block network requests
lychee --offline path/to/directory

# check links in a remote file:
lychee https://raw.githubusercontent.com/lycheeverse/lychee/master/README.md

# check links in local files via shell glob:
lychee ~/projects/*/README.md

# check links in local files (lychee supports advanced globbing and ~ expansion):
lychee "~/projects/big_project/**/README.*"

# ignore case when globbing and check result for each link:
lychee --glob-ignore-case "~/projects/**/[r]eadme.*"

# check links from epub file (requires atool: https://www.nongnu.org/atool)
acat -F zip {file.epub} "*.xhtml" "*.html" | lychee -
```

lychee parses other file formats as plaintext and extracts links using [linkify](https://github.com/robinst/linkify).
This generally works well if there are no format or encoding specifics,
but in case you need dedicated support for a new file format, please consider creating an issue.

### Docker Usage

Here's how to mount a local directory into the container and check some input
with lychee.

- The `--init` parameter is passed so that lychee can be stopped from the terminal.
- We also pass `-it` to start an interactive terminal, which is required to show the progress bar.
- The `--rm` removes not used anymore container from the host after the run (self-cleanup).
- The `-w /input` points to `/input` as the default workspace
- The `-v $(pwd):/input` does local volume mounting to the container for lychee access.

> By default a Debian-based Docker image is used. If you want to run an Alpine-based image, use the `latest-alpine` tag.
> For example, `lycheeverse/lychee:latest-alpine`

#### Linux/macOS shell command

```sh
docker run --init -it --rm -w /input -v $(pwd):/input lycheeverse/lychee README.md
```

#### Windows PowerShell command

```powershell
docker run --init -it --rm -w /input -v ${PWD}:/input lycheeverse/lychee README.md
```

### GitHub Token

To avoid getting rate-limited while checking GitHub links, you can optionally
set an environment variable with your GitHub token like so `GITHUB_TOKEN=xxxx`,
or use the `--github-token` CLI option. It can also be set in the config file.
[Here is an example config file][config file].

The token can be generated on your [GitHub account settings page](https://github.com/settings/tokens).
A personal access token with no extra permissions is enough to be able to check public repo links.

For more scalable organization-wide scenarios you can consider a [GitHub App][github-app-overview].
It has a higher rate limit than personal access tokens but requires additional configuration steps on your GitHub workflow.
Please follow the [GitHub App Setup][github-app-setup] example.

[github-app-overview]: https://docs.github.com/en/apps/overview
[github-app-setup]: https://github.com/github/combine-prs/blob/main/docs/github-app-setup.md#github-app-setup

### Commandline Parameters

There is an extensive list of command line parameters to customize the behavior.
See below for a full list.

```help-message
lychee is a fast, asynchronous link checker which detects broken URLs and mail addresses in local files and websites. It supports Markdown and HTML and works well with many plain text file formats.

lychee is powered by lychee-lib, the Rust library for link checking.

Usage: lychee [OPTIONS] [inputs]...

Arguments:
  [inputs]...
          Inputs for link checking (where to get links to check from). These can be:
          files (e.g. `README.md`), file globs (e.g. `'~/git/*/README.md'`), remote URLs
          (e.g. `https://example.com/README.md`), or standard input (`-`). Alternatively,
          use `--files-from` to read inputs from a file.

          NOTE: Use `--` to separate inputs from options that allow multiple arguments.

Options:
  -a, --accept <ACCEPT>
          A List of accepted status codes for valid links

          The following accept range syntax is supported: [start]..[[=]end]|code. Some valid
          examples are:

          - 200 (accepts the 200 status code only)
          - ..204 (accepts any status code < 204)
          - ..=204 (accepts any status code <= 204)
          - 200..=204 (accepts any status code from 200 to 204 inclusive)
          - 200..205 (accepts any status code from 200 to 205 excluding 205, same as 200..=204)

          Use "lychee --accept '200..=204, 429, 500' <inputs>..." to provide a comma-
          separated list of accepted status codes. This example will accept 200, 201,
          202, 203, 204, 429, and 500 as valid status codes.

          [default: 100..=103,200..=299]

      --archive <ARCHIVE>
          Specify the use of a specific web archive. Can be used in combination with `--suggest`

          [possible values: wayback]

  -b, --base-url <BASE_URL>
          Base URL to use when resolving relative URLs in local files. If specified,
          relative links in local files are interpreted as being relative to the given
          base URL.

          For example, given a base URL of `https://example.com/dir/page`, the link `a`
          would resolve to `https://example.com/dir/a` and the link `/b` would resolve
          to `https://example.com/b`. This behavior is not affected by the filesystem
          path of the file containing these links.

          Note that relative URLs without a leading slash become siblings of the base
          URL. If, instead, the base URL ended in a slash, the link would become a child
          of the base URL. For example, a base URL of `https://example.com/dir/page/` and
          a link of `a` would resolve to `https://example.com/dir/page/a`.

          Basically, the base URL option resolves links as if the local files were hosted
          at the given base URL address.

          The provided base URL value must either be a URL (with scheme) or an absolute path.
          Note that certain URL schemes cannot be used as a base, e.g., `data` and `mailto`.

      --base <BASE>
          Deprecated; use `--base-url` instead

      --basic-auth <BASIC_AUTH>
          Basic authentication support. E.g. `http://example.com username:password`

  -c, --config <CONFIG_FILE>
          Configuration file to use

          [default: lychee.toml]

      --cache
          Use request cache stored on disk at `.lycheecache`

      --cache-exclude-status <CACHE_EXCLUDE_STATUS>
          A list of status codes that will be ignored from the cache

          The following exclude range syntax is supported: [start]..[[=]end]|code. Some valid
          examples are:

          - 429 (excludes the 429 status code only)
          - 500.. (excludes any status code >= 500)
          - ..100 (excludes any status code < 100)
          - 500..=599 (excludes any status code from 500 to 599 inclusive)
          - 500..600 (excludes any status code from 500 to 600 excluding 600, same as 500..=599)

          Use "lychee --cache-exclude-status '429, 500..502' <inputs>..." to provide a
          comma-separated list of excluded status codes. This example will not cache results
          with a status code of 429, 500 and 501.

      --cookie-jar <COOKIE_JAR>
          Tell lychee to read cookies from the given file. Cookies will be stored in the
          cookie jar and sent with requests. New cookies will be stored in the cookie jar
          and existing cookies will be updated.

      --default-extension <EXTENSION>
          This is the default file extension that is applied to files without an extension.

          This is useful for files without extensions or with unknown extensions. The extension will be used to determine the file type for processing. Examples: --default-extension md, --default-extension html

      --dump
          Don't perform any link checking. Instead, dump all the links extracted from inputs that would be checked

      --dump-inputs
          Don't perform any link extraction and checking. Instead, dump all input sources from which links would be collected

  -E, --exclude-all-private
          Exclude all private IPs from checking.
          Equivalent to `--exclude-private --exclude-link-local --exclude-loopback`

      --exclude <EXCLUDE>
          Exclude URLs and mail addresses from checking. The values are treated as regular expressions

      --exclude-file <EXCLUDE_FILE>
          Deprecated; use `--exclude-path` instead

      --exclude-link-local
          Exclude link-local IP address range from checking

      --exclude-loopback
          Exclude loopback IP address range and localhost from checking

      --exclude-path <EXCLUDE_PATH>
          Exclude paths from getting checked. The values are treated as regular expressions

      --exclude-private
          Exclude private IP address ranges from checking

      --extensions <EXTENSIONS>
          Test the specified file extensions for URIs when checking files locally.

          Multiple extensions can be separated by commas. Note that if you want to check filetypes,
          which have multiple extensions, e.g. HTML files with both .html and .htm extensions, you need to
          specify both extensions explicitly.

          [default: md,mkd,mdx,mdown,mdwn,mkdn,mkdown,markdown,html,htm,txt]

  -f, --format <FORMAT>
          Output format of final status report

          [default: compact]
          [possible values: compact, detailed, json, markdown, raw]

      --fallback-extensions <FALLBACK_EXTENSIONS>
          When checking locally, attempts to locate missing files by trying the given
          fallback extensions. Multiple extensions can be separated by commas. Extensions
          will be checked in order of appearance.

          Example: --fallback-extensions html,htm,php,asp,aspx,jsp,cgi

          Note: This option takes effect on `file://` URIs which do not exist and on
                `file://` URIs pointing to directories which resolve to themself (by the
                --index-files logic).

      --files-from <PATH>
          Read input filenames from the given file or stdin (if path is '-').

          This is useful when you have a large number of inputs that would be
          cumbersome to specify on the command line directly.

          Examples:
            lychee --files-from list.txt
            find . -name '*.md' | lychee --files-from -
            echo 'README.md' | lychee --files-from -

          File Format:
            Each line should contain one input (file path, URL, or glob pattern).
            Lines starting with '#' are treated as comments and ignored.
            Empty lines are also ignored.

      --generate <GENERATE>
          Generate special output (e.g. the man page) instead of performing link checking

          [possible values: man]

      --github-token <GITHUB_TOKEN>
          GitHub API token to use when checking github.com links, to avoid rate limiting

          [env: GITHUB_TOKEN]

      --glob-ignore-case
          Ignore case when expanding filesystem path glob inputs

  -h, --help
          Print help (see a summary with '-h')

  -H, --header <HEADER:VALUE>
          Set custom header for requests

          Some websites require custom headers to be passed in order to return valid responses.
          You can specify custom headers in the format 'Name: Value'. For example, 'Accept: text/html'.
          This is the same format that other tools like curl or wget use.
          Multiple headers can be specified by using the flag multiple times.

      --hidden
          Do not skip hidden directories and files

  -i, --insecure
          Proceed for server connections considered insecure (invalid TLS)

      --include <INCLUDE>
          URLs to check (supports regex). Has preference over all excludes

      --include-fragments
          Enable the checking of fragments in links

      --include-mail
          Also check email addresses

      --include-verbatim
          Find links in verbatim sections like `pre`- and `code` blocks

      --include-wikilinks
          Check WikiLinks in Markdown files

      --index-files <INDEX_FILES>
          When checking locally, resolves directory links to a separate index file.
          The argument is a comma-separated list of index file names to search for. Index
          names are relative to the link's directory and attempted in the order given.

          If `--index-files` is specified, then at least one index file must exist in
          order for a directory link to be considered valid. Additionally, the special
          name `.` can be used in the list to refer to the directory itself.

          If unspecified (the default behavior), index files are disabled and directory
          links are considered valid as long as the directory exists on disk.

          Example 1: `--index-files index.html,readme.md` looks for index.html or readme.md
                     and requires that at least one exists.

          Example 2: `--index-files index.html,.` will use index.html if it exists, but
                     still accept the directory link regardless.

          Example 3: `--index-files ''` will reject all directory links because there are
                     no valid index files. This will require every link to explicitly name
                     a file.

          Note: This option only takes effect on `file://` URIs which exist and point to a directory.

  -m, --max-redirects <MAX_REDIRECTS>
          Maximum number of allowed redirects

          [default: 5]

      --max-cache-age <MAX_CACHE_AGE>
          Discard all cached requests older than this duration

          [default: 1d]

      --max-concurrency <MAX_CONCURRENCY>
          Maximum number of concurrent network requests

          [default: 128]

      --max-retries <MAX_RETRIES>
          Maximum number of retries per request

          [default: 3]

      --min-tls <MIN_TLS>
          Minimum accepted TLS Version

          [possible values: TLSv1_0, TLSv1_1, TLSv1_2, TLSv1_3]

      --mode <MODE>
          Set the output display mode. Determines how results are presented in the terminal

          [default: color]
          [possible values: plain, color, emoji, task]

  -n, --no-progress
          Do not show progress bar.
          This is recommended for non-interactive shells (e.g. for continuous integration)

      --no-ignore
          Do not skip files that would otherwise be ignored by '.gitignore', '.ignore', or the global ignore file

  -o, --output <OUTPUT>
          Output file of status report

<<<<<<< HEAD
  -b, --base-url <BASE_URL>
          Remote base URL where the local root-dir will be hosted. If `--base-url` is
          specified, `--root-dir` must be specified as well.

          When both `--base-url` and `--root-dir` are specified, then links will be resolved
          *as if* the local root-dir was hosted at the given base-url.

          This is done by virtually "splicing" the root-dir onto the base-url path. This
          works in both directions: (1) links to subpaths of base-url will be resolved to
          local files within root-dir, with consideration to the relative subpath, and
          (2) links originating from local files which traverse outside of base-url will
          resolve to remote URLs on the internet.

          The two directions are demonstrated in the examples below. For these examples,
          suppose a base URL of `https://example.com/dir/` and root dir of `/tmp/root`.

          - (1) A link to `https://example.com/dir/sub/boop.html` will be resolved to
            the local file `/tmp/root/sub/boop.html` because it is a subpath of base-url.
            The relative subpath of `/sub/boop.html` is mapped into the root-dir.

          - (2) A link in `/tmp/root/index.html` to `../up.html` or `/up.html` will be
            resolved to the remote URL `https://example.com/up.html` because it traverses
            outside of base-url.
=======
      --offline
          Only check local files and block network requests

  -p, --preprocess <COMMAND>
          Preprocess input files.
          For each file input, this flag causes lychee to execute `COMMAND PATH` and process
          its standard output instead of the original contents of PATH. This allows you to
          convert files that would otherwise not be understood by lychee. The preprocessor
          COMMAND is only run on input files, not on standard input or URLs.

          To invoke programs with custom arguments or to use multiple preprocessors, use a
          wrapper program such as a shell script. An example script looks like this:

          #!/usr/bin/env bash
          case "$1" in
          *.pdf)
              exec pdftohtml -i -s -stdout "$1"
              ;;
          *.odt|*.docx|*.epub|*.ipynb)
              exec pandoc "$1" --to=html --wrap=none
              ;;
          *)
              # identity function, output input without changes
              exec cat
              ;;
          esac

  -q, --quiet...
          Less output per occurrence (e.g. `-q` or `-qq`)

  -r, --retry-wait-time <RETRY_WAIT_TIME>
          Minimum wait time in seconds between retries of failed requests
>>>>>>> 10c87a2f

          [default: 1]

      --remap <REMAP>
          Remap URI matching pattern to different URI

      --require-https
          When HTTPS is available, treat HTTP links as errors

      --root-dir <ROOT_DIR>
          Root directory to use when checking local files. This option is required if
          absolute links appear in local files, otherwise those links will be flagged as
          errors. This must be an absolute path (i.e., one beginning with `/`).

          If specified, `--root-dir` acts according to three main rules:

          - Links are resolved *as if* the given root-dir was hosted at the root of a
            website. For example, with a root-dir of `/tmp`, a link in `/tmp/a/index.html`
            to `/page.html` would be resolved to `/tmp/page.html`.

          - `--root-dir` only applies to links originating from files which are subpaths
            of the given root directory. Other links will be unaffected (e.g., absolute
            links from files outside of root-dir will still fail to be found).

          - `--root-dir` also serves to limit parent path traversal. With a root-dir of
            `/tmp`, a link in `/tmp/index.html` to `../up.html` would be resolved to
            `/tmp/up.html` and not `/up.html`. This is because if `/tmp` was uploaded to
            a website root, traversing up beyond the root would not change the path.

          Additiionally, this option can be specified alongside `--base-url`. If both are
          given, the behavior is augmented to resolve links as if `--root-dir` was
          available at the remote URL of `--base-url`. See the help of `--base-url` for
          more information.

      --fallback-base-url <FALLBACK_BASE_URL>
          Fallback base URL used for inputs where no more suitable base URL applies.
          Each input source may have an associated base URL which describes where that
          input was located, for the purpose of resolving relative links. Where Lychee
          cannot determine a *well-founded* base URL for an input source, this fallback
          base URL will be used.

          A *well-founded* base URL is one which:
          - originates from a remote URL, in which case the base URL is just the remote URL, or
          - originates from a local file where `--root-dir` has been specified and the local
            file path is a subpath of `--root-dir`.

          In all other cases, the base URL is not well-founded and this fallback base URL
          applies. In particular, this includes all links passed by stdin and, if `--root-dir`
          is unspecified, this includes all links within local files.

          Note that this fallback base URL applies without consideration to local file paths.
          For local files, it is usually better to specify `--base-url` and `--root-dir`
          which will construct a base URL while considering subpaths of `--root-dir`.

  -s, --scheme <SCHEME>
          Only test links with the given schemes (e.g. https). Omit to check links with
          any other scheme. At the moment, we support http, https, file, and mailto.

      --skip-missing
          Skip missing input files (default is to error if they don't exist)

      --suggest
          Suggest link replacements for broken links, using a web archive. The web archive can be specified with `--archive`

  -t, --timeout <TIMEOUT>
          Website timeout in seconds from connect to response finished

          [default: 20]

  -T, --threads <THREADS>
          Number of threads to utilize. Defaults to number of cores available to the system

  -u, --user-agent <USER_AGENT>
          User agent

          [default: lychee/0.20.1]

  -v, --verbose...
          Set verbosity level; more output per occurrence (e.g. `-v` or `-vv`)

  -V, --version
          Print version

  -X, --method <METHOD>
          Request method

          [default: get]
```

### Exit codes

0   Success. The operation was completed successfully as instructed.

1   Missing inputs or any unexpected runtime failures or configuration errors

2   Link check failures. At least one non-excluded link failed the check.

3   Encountered errors in the config file.

### Ignoring links

You can exclude links from getting checked by specifying regex patterns
with `--exclude` (e.g. `--exclude example\.(com|org)`).

Here are some examples:

```bash
# Exclude LinkedIn URLs (note that we match on the full URL, including the schema to avoid false-positives)
lychee --exclude '^https://www\.linkedin\.com'

# Exclude LinkedIn and Archive.org URLs
lychee --exclude '^https://www\.linkedin\.com' --exclude '^https://web\.archive\.org/web/'

# Exclude all links to PDF files
lychee --exclude '\.pdf$' .

# Exclude links to specific domains
lychee --exclude '(facebook|twitter|linkedin)\.com' .

# Exclude links with certain URL parameters
lychee --exclude '\?utm_source=' .

# Exclude all mailto links
lychee --exclude '^mailto:' .
```

For excluding files/directories from being scanned use `lychee.toml`
and `exclude_path`.

```toml
exclude_path = ["some/path", "*/dev/*"]
```

If a file named `.lycheeignore` exists in the current working directory, its
contents are excluded as well. The file allows you to list multiple regular
expressions for exclusion (one pattern per line).

For more advanced usage and detailed explanations, check out our comprehensive [guide on excluding links](https://lychee.cli.rs/recipes/excluding-links/).

### Caching

If the `--cache` flag is set, lychee will cache responses in a file called
`.lycheecache` in the current directory. If the file exists and the flag is set,
then the cache will be loaded on startup. This can greatly speed up future runs.
Note that by default lychee will not store any data on disk.

## Library usage

You can use lychee as a library for your own projects!
Here is a "hello world" example:

```rust
use lychee_lib::Result;

#[tokio::main]
async fn main() -> Result<()> {
  let response = lychee_lib::check("https://github.com/lycheeverse/lychee").await?;
  println!("{response}");
  Ok(())
}
```

This is equivalent to the following snippet, in which we build our own client:

```rust
use lychee_lib::{ClientBuilder, Result, Status};

#[tokio::main]
async fn main() -> Result<()> {
  let client = ClientBuilder::default().client()?;
  let response = client.check("https://github.com/lycheeverse/lychee").await?;
  assert!(response.status().is_success());
  Ok(())
}
```

The client builder is very customizable:

```rust, ignore
let client = lychee_lib::ClientBuilder::builder()
    .includes(includes)
    .excludes(excludes)
    .max_redirects(cfg.max_redirects)
    .user_agent(cfg.user_agent)
    .allow_insecure(cfg.insecure)
    .custom_headers(headers)
    .method(method)
    .timeout(timeout)
    .github_token(cfg.github_token)
    .scheme(cfg.scheme)
    .accepted(accepted)
    .build()
    .client()?;
```

All options that you set will be used for all link checks.
See the [builder documentation](https://docs.rs/lychee-lib/latest/lychee_lib/struct.ClientBuilder.html)
for all options. For more information, check out the [examples](examples)
directory. The examples can be run with `cargo run --example <example>`.

## GitHub Action Usage

A GitHub Action that uses lychee is available as a separate repository: [lycheeverse/lychee-action](https://github.com/lycheeverse/lychee-action)
which includes usage instructions.

## Pre-commit Usage

Lychee can also be used as a [pre-commit](https://pre-commit.com/) hook.

```yaml
# .pre-commit-config.yaml
repos:
  - repo: https://github.com/lycheeverse/lychee.git
    rev: v0.15.1
    hooks:
      - id: lychee
        # Optionally include additional CLI arguments
        args: ["--no-progress", "--exclude", "file://"]
```

Rather than running on staged-files only, Lychee can be run against an entire repository.

```yaml
- id: lychee
  args: ["--no-progress", "."]
  pass_filenames: false
```

## Contributing to lychee

We'd be thankful for any contribution. \
We try to keep the issue tracker up-to-date so you can quickly find a task to work on.

Try one of these links to get started:

- [good first issues](https://github.com/lycheeverse/lychee/issues?q=is%3Aissue+is%3Aopen+label%3A%22good+first+issue%22)
- [help wanted](https://github.com/lycheeverse/lychee/issues?q=is%3Aissue+is%3Aopen+label%3A%22help+wanted%22)

For more detailed instructions, head over to [`CONTRIBUTING.md`](/CONTRIBUTING.md).

## Troubleshooting and Workarounds

We collect a list of common workarounds for various websites in our [troubleshooting guide](./docs/TROUBLESHOOTING.md).

## Users

Here is a list of some notable projects who are using lychee.

- https://github.com/InnerSourceCommons/InnerSourcePatterns
- https://github.com/opensearch-project/OpenSearch
- https://github.com/ramitsurana/awesome-kubernetes
- https://github.com/papers-we-love/papers-we-love
- https://github.com/pingcap/docs
- https://github.com/microsoft/WhatTheHack
- https://github.com/nix-community/awesome-nix
- https://github.com/balena-io/docs
- https://github.com/launchdarkly/LaunchDarkly-Docs
- https://github.com/pawroman/links
- https://github.com/analysis-tools-dev/static-analysis
- https://github.com/analysis-tools-dev/dynamic-analysis
- https://github.com/mre/idiomatic-rust
- https://github.com/bencherdev/bencher
- https://github.com/sindresorhus/execa
- https://github.com/tldr-pages/tldr-maintenance
- https://github.com/git-ecosystem/git-credential-manager
- https://github.com/git/git-scm.com
- https://github.com/OWASP/threat-dragon
- https://github.com/oxc-project/oxc
- https://github.com/hugsy/gef
- https://github.com/mermaid-js/mermaid
- https://github.com/hashicorp/consul
- https://github.com/Unleash/unleash
- https://github.com/fastify/fastify
- https://github.com/nuxt/nuxt
- https://github.com/containerd/containerd
- https://github.com/rolldown/rolldown
- https://github.com/rerun-io/rerun
- https://github.com/0xAX/asm
- https://github.com/mainmatter/100-exercises-to-learn-rust
- https://github.com/GoogleCloudPlatform/generative-ai
- https://github.com/DioxusLabs/dioxus
- https://github.com/ministryofjustice/modernisation-platform
- https://github.com/orhun/binsider
- https://github.com/NVIDIA/aistore
- https://github.com/gradle/gradle
- https://github.com/forus-labs/forui
- https://github.com/FreeBSD-Ask/FreeBSD-Ask
- https://github.com/prosekit/prosekit
- https://github.com/lycheeverse/lychee (yes, lychee is checked with lychee 🤯)

If you are using lychee for your project, **please add it here**.

## Credits

The first prototype of lychee was built in [episode 10 of Hello
Rust](https://hello-rust.github.io/10/). Thanks to all GitHub and Patreon sponsors
for supporting the development since the beginning. Also, thanks to all the
great contributors who have since made this project more mature.

## License

lychee is licensed under either of

- Apache License, Version 2.0, ([LICENSE-APACHE](https://github.com/lycheeverse/lychee/blob/master/LICENSE-APACHE) or
  https://www.apache.org/licenses/LICENSE-2.0)
- MIT license ([LICENSE-MIT](https://github.com/lycheeverse/lychee/blob/master/LICENSE-MIT) or https://opensource.org/licenses/MIT)

at your option.

<br><hr>
[🔼 Back to top](#back-to-top)<|MERGE_RESOLUTION|>--- conflicted
+++ resolved
@@ -366,22 +366,28 @@
           [possible values: wayback]
 
   -b, --base-url <BASE_URL>
-          Base URL to use when resolving relative URLs in local files. If specified,
-          relative links in local files are interpreted as being relative to the given
-          base URL.
-
-          For example, given a base URL of `https://example.com/dir/page`, the link `a`
-          would resolve to `https://example.com/dir/a` and the link `/b` would resolve
-          to `https://example.com/b`. This behavior is not affected by the filesystem
-          path of the file containing these links.
-
-          Note that relative URLs without a leading slash become siblings of the base
-          URL. If, instead, the base URL ended in a slash, the link would become a child
-          of the base URL. For example, a base URL of `https://example.com/dir/page/` and
-          a link of `a` would resolve to `https://example.com/dir/page/a`.
-
-          Basically, the base URL option resolves links as if the local files were hosted
-          at the given base URL address.
+          Remote base URL where the local root-dir will be hosted. If `--base-url` is
+          specified, `--root-dir` must be specified as well.
+
+          When both `--base-url` and `--root-dir` are specified, then links will be resolved
+          *as if* the local root-dir was hosted at the given base-url.
+
+          This is done by virtually "splicing" the root-dir onto the base-url path. This
+          works in both directions: (1) links to subpaths of base-url will be resolved to
+          local files within root-dir, with consideration to the relative subpath, and
+          (2) links originating from local files which traverse outside of base-url will
+          resolve to remote URLs on the internet.
+
+          The two directions are demonstrated in the examples below. For these examples,
+          suppose a base URL of `https://example.com/dir/` and root dir of `/tmp/root`.
+
+          - (1) A link to `https://example.com/dir/sub/boop.html` will be resolved to
+            the local file `/tmp/root/sub/boop.html` because it is a subpath of base-url.
+            The relative subpath of `/sub/boop.html` is mapped into the root-dir.
+
+          - (2) A link in `/tmp/root/index.html` to `../up.html` or `/up.html` will be
+            resolved to the remote URL `https://example.com/up.html` because it traverses
+            outside of base-url.
 
           The provided base URL value must either be a URL (with scheme) or an absolute path.
           Note that certain URL schemes cannot be used as a base, e.g., `data` and `mailto`.
@@ -606,31 +612,6 @@
   -o, --output <OUTPUT>
           Output file of status report
 
-<<<<<<< HEAD
-  -b, --base-url <BASE_URL>
-          Remote base URL where the local root-dir will be hosted. If `--base-url` is
-          specified, `--root-dir` must be specified as well.
-
-          When both `--base-url` and `--root-dir` are specified, then links will be resolved
-          *as if* the local root-dir was hosted at the given base-url.
-
-          This is done by virtually "splicing" the root-dir onto the base-url path. This
-          works in both directions: (1) links to subpaths of base-url will be resolved to
-          local files within root-dir, with consideration to the relative subpath, and
-          (2) links originating from local files which traverse outside of base-url will
-          resolve to remote URLs on the internet.
-
-          The two directions are demonstrated in the examples below. For these examples,
-          suppose a base URL of `https://example.com/dir/` and root dir of `/tmp/root`.
-
-          - (1) A link to `https://example.com/dir/sub/boop.html` will be resolved to
-            the local file `/tmp/root/sub/boop.html` because it is a subpath of base-url.
-            The relative subpath of `/sub/boop.html` is mapped into the root-dir.
-
-          - (2) A link in `/tmp/root/index.html` to `../up.html` or `/up.html` will be
-            resolved to the remote URL `https://example.com/up.html` because it traverses
-            outside of base-url.
-=======
       --offline
           Only check local files and block network requests
 
@@ -663,7 +644,6 @@
 
   -r, --retry-wait-time <RETRY_WAIT_TIME>
           Minimum wait time in seconds between retries of failed requests
->>>>>>> 10c87a2f
 
           [default: 1]
 

use crate::ErrorKind;
use crate::InputSource;
use crate::Preprocessor;
use crate::filter::PathExcludes;

use crate::types::resolver::UrlContentResolver;
use crate::{
    Base, Input, LycheeResult, Request, RequestError, basic_auth::BasicAuthExtractor,
    extract::Extractor, types::FileExtensions, types::uri::raw::RawUri, utils::request,
};
use futures::TryStreamExt;
use futures::{
    StreamExt,
    stream::{self, Stream},
};
use http::HeaderMap;
use par_stream::ParStreamExt;
use reqwest::Client;
use std::collections::HashSet;
use std::path::PathBuf;

/// Collector keeps the state of link collection
/// It drives the link extraction from inputs
#[allow(clippy::struct_excessive_bools)]
#[derive(Debug, Clone)]
pub struct Collector {
    basic_auth_extractor: Option<BasicAuthExtractor>,
    skip_missing_inputs: bool,
    skip_ignored: bool,
    skip_hidden: bool,
    include_verbatim: bool,
    include_wikilinks: bool,
    use_html5ever: bool,
    root_and_base: Option<(PathBuf, Option<Base>)>,
    fallback_base: Option<Base>,
    excluded_paths: PathExcludes,
    headers: HeaderMap,
    client: Client,
    preprocessor: Option<Preprocessor>,
}

impl Default for Collector {
    /// # Panics
    ///
    /// We call [`Collector::new()`] which can panic in certain scenarios.
    ///
    /// Use `Collector::new()` instead if you need to handle
    /// [`ClientBuilder`](crate::ClientBuilder) errors gracefully.
    fn default() -> Self {
        Collector {
            basic_auth_extractor: None,
            skip_missing_inputs: false,
            include_verbatim: false,
            include_wikilinks: false,
            use_html5ever: false,
            skip_hidden: true,
            skip_ignored: true,
            root_and_base: None,
            fallback_base: None,
            headers: HeaderMap::new(),
            client: Client::new(),
            excluded_paths: PathExcludes::empty(),
            preprocessor: None,
        }
    }
}

impl Collector {
    /// Create a new collector with an empty cache
    ///
    /// # Errors
    ///
    /// Returns an `Err` if the `root_dir` is not an absolute path
    /// or if the reqwest `Client` fails to build
<<<<<<< HEAD
    pub fn new(
        root_and_base: Option<(PathBuf, Option<Base>)>,
        fallback_base: Option<Base>,
    ) -> Result<Self> {
=======
    pub fn new(root_dir: Option<PathBuf>, base: Option<Base>) -> LycheeResult<Self> {
        if let Some(root_dir) = &root_dir
            && root_dir.is_relative()
        {
            return Err(ErrorKind::RootDirMustBeAbsolute(root_dir.clone()));
        }
>>>>>>> c7ddd155
        Ok(Collector {
            basic_auth_extractor: None,
            skip_missing_inputs: false,
            include_verbatim: false,
            include_wikilinks: false,
            use_html5ever: false,
            skip_hidden: true,
            skip_ignored: true,
            preprocessor: None,
            headers: HeaderMap::new(),
            client: Client::builder()
                .build()
                .map_err(ErrorKind::BuildRequestClient)?,
            excluded_paths: PathExcludes::empty(),
            root_and_base,
            fallback_base,
        })
    }

    /// Skip missing input files (default is to error if they don't exist)
    #[must_use]
    pub const fn skip_missing_inputs(mut self, yes: bool) -> Self {
        self.skip_missing_inputs = yes;
        self
    }

    /// Skip files that are hidden
    #[must_use]
    pub const fn skip_hidden(mut self, yes: bool) -> Self {
        self.skip_hidden = yes;
        self
    }

    /// Skip files that are ignored
    #[must_use]
    pub const fn skip_ignored(mut self, yes: bool) -> Self {
        self.skip_ignored = yes;
        self
    }

    /// Set headers to use when resolving input URLs
    #[must_use]
    pub fn headers(mut self, headers: HeaderMap) -> Self {
        self.headers = headers;
        self
    }

    /// Set client to use for checking input URLs
    #[must_use]
    pub fn client(mut self, client: Client) -> Self {
        self.client = client;
        self
    }

    /// Use `html5ever` to parse HTML instead of `html5gum`.
    #[must_use]
    pub const fn use_html5ever(mut self, yes: bool) -> Self {
        self.use_html5ever = yes;
        self
    }

    /// Skip over links in verbatim sections (like Markdown code blocks)
    #[must_use]
    pub const fn include_verbatim(mut self, yes: bool) -> Self {
        self.include_verbatim = yes;
        self
    }

    /// Check WikiLinks in Markdown files
    #[allow(clippy::doc_markdown)]
    #[must_use]
    pub const fn include_wikilinks(mut self, yes: bool) -> Self {
        self.include_wikilinks = yes;
        self
    }

    /// Configure a file [`Preprocessor`]
    #[must_use]
    pub fn preprocessor(mut self, preprocessor: Option<Preprocessor>) -> Self {
        self.preprocessor = preprocessor;
        self
    }

    /// Pass a [`BasicAuthExtractor`] which is capable to match found
    /// URIs to basic auth credentials. These credentials get passed to the
    /// request in question.
    #[must_use]
    #[allow(clippy::missing_const_for_fn)]
    pub fn basic_auth_extractor(mut self, extractor: BasicAuthExtractor) -> Self {
        self.basic_auth_extractor = Some(extractor);
        self
    }

    /// Configure which paths to exclude
    #[must_use]
    pub fn excluded_paths(mut self, excluded_paths: PathExcludes) -> Self {
        self.excluded_paths = excluded_paths;
        self
    }

    /// Convenience method to fetch all unique links from inputs
    /// with the default extensions.
    pub fn collect_links(
        self,
        inputs: HashSet<Input>,
    ) -> impl Stream<Item = Result<Request, RequestError>> {
        self.collect_links_from_file_types(inputs, crate::types::FileType::default_extensions())
    }

    /// Fetch all unique links from inputs
    /// All relative URLs get prefixed with `base` (if given).
    /// (This can be a directory or a base URL)
    ///
    /// # Errors
    ///
    /// Will return `Err` if links cannot be extracted from an input
    pub fn collect_links_from_file_types(
        self,
        inputs: HashSet<Input>,
        extensions: FileExtensions,
    ) -> impl Stream<Item = Result<Request, RequestError>> {
        let skip_missing_inputs = self.skip_missing_inputs;
        let skip_hidden = self.skip_hidden;
        let skip_ignored = self.skip_ignored;
        let excluded_paths = self.excluded_paths;

        let resolver = UrlContentResolver {
            basic_auth_extractor: self.basic_auth_extractor.clone(),
            headers: self.headers.clone(),
            client: self.client,
        };

        let extractor = Extractor::new(
            self.use_html5ever,
            self.include_verbatim,
            self.include_wikilinks,
        );

        stream::iter(inputs)
            .par_then_unordered(None, move |input| {
                let extensions = extensions.clone();
                let resolver = resolver.clone();
                let excluded_paths = excluded_paths.clone();
                let preprocessor = self.preprocessor.clone();

                async move {
                    input.get_contents(
                        skip_missing_inputs,
                        skip_hidden,
                        skip_ignored,
                        extensions,
                        resolver,
                        excluded_paths,
                        preprocessor,
                    )
                }
            })
            .flatten()
            .par_then_unordered(None, move |content| {
                let root_and_base = self.root_and_base.clone();
                let fallback_base = self.fallback_base.clone();
                let basic_auth_extractor = self.basic_auth_extractor.clone();
                async move {
                    let content = content?;
                    let uris: Vec<RawUri> = extractor.extract(&content);
                    let requests = request::create(
                        uris,
                        &content.source,
                        root_and_base
                            .as_ref()
                            .map(|(x, y)| (x.as_ref(), y.as_ref())),
                        fallback_base.as_ref(),
                        basic_auth_extractor.as_ref(),
                    );
                    Result::Ok(stream::iter(requests))
                }
            })
            .try_flatten()
    }
}

#[cfg(test)]
mod tests {
    use std::borrow::Cow;
    use std::{collections::HashSet, convert::TryFrom, fs::File, io::Write};
    use test_utils::{fixtures_path, load_fixture, mail, mock_server, website};

    use http::StatusCode;
    use reqwest::Url;

    use super::*;
    use crate::{
        LycheeResult, Uri,
        filter::PathExcludes,
        types::{FileType, Input, InputSource},
    };

    // Helper function to run the collector on the given inputs
    async fn collect(
        inputs: HashSet<Input>,
        root_dir: Option<PathBuf>,
<<<<<<< HEAD
        fallback_base: Option<Base>,
    ) -> Result<HashSet<Uri>> {
        // NOTE: base is passed as fallback_base because these tests are written
        // to test the old behaviour.
        let responses =
            Collector::new(root_dir.map(|x| (x, None)), fallback_base)?.collect_links(inputs);
=======
        base: Option<Base>,
    ) -> LycheeResult<HashSet<Uri>> {
        let responses = Collector::new(root_dir, base)?.collect_links(inputs);
>>>>>>> c7ddd155
        Ok(responses.map(|r| r.unwrap().uri).collect().await)
    }

    /// Helper function for collecting verbatim links
    ///
    /// A verbatim link is a link that is not parsed by the HTML parser.
    /// For example, a link in a code block or a script tag.
    async fn collect_verbatim(
        inputs: HashSet<Input>,
        root_dir: Option<PathBuf>,
        base: Option<Base>,
        extensions: FileExtensions,
<<<<<<< HEAD
    ) -> Result<HashSet<Uri>> {
        let responses = Collector::new(root_dir.map(|x| (x, base)), None)?
=======
    ) -> LycheeResult<HashSet<Uri>> {
        let responses = Collector::new(root_dir, base)?
>>>>>>> c7ddd155
            .include_verbatim(true)
            .collect_links_from_file_types(inputs, extensions);
        Ok(responses.map(|r| r.unwrap().uri).collect().await)
    }

    const TEST_STRING: &str = "http://test-string.com";
    const TEST_URL: &str = "https://test-url.org";
    const TEST_FILE: &str = "https://test-file.io";
    const TEST_GLOB_1: &str = "https://test-glob-1.io";
    const TEST_GLOB_2_MAIL: &str = "test@glob-2.io";

    #[tokio::test]
    async fn test_file_without_extension_is_plaintext() -> LycheeResult<()> {
        let temp_dir = tempfile::tempdir().unwrap();
        // Treat as plaintext file (no extension)
        let file_path = temp_dir.path().join("README");
        let _file = File::create(&file_path).unwrap();
        let input = Input::new(&file_path.as_path().display().to_string(), None, true)?;
        let contents: Vec<_> = input
            .get_contents(
                true,
                true,
                true,
                FileType::default_extensions(),
                UrlContentResolver::default(),
                PathExcludes::empty(),
                None,
            )
            .collect::<Vec<_>>()
            .await;

        assert_eq!(contents.len(), 1);
        assert_eq!(contents[0].as_ref().unwrap().file_type, FileType::Plaintext);
        Ok(())
    }

    #[tokio::test]
    async fn test_url_without_extension_is_html() -> LycheeResult<()> {
        let input = Input::new("https://example.com/", None, true)?;
        let contents: Vec<_> = input
            .get_contents(
                true,
                true,
                true,
                FileType::default_extensions(),
                UrlContentResolver::default(),
                PathExcludes::empty(),
                None,
            )
            .collect::<Vec<_>>()
            .await;

        assert_eq!(contents.len(), 1);
        assert_eq!(contents[0].as_ref().unwrap().file_type, FileType::Html);
        Ok(())
    }

    #[tokio::test]
    async fn test_collect_links() -> LycheeResult<()> {
        let temp_dir = tempfile::tempdir().unwrap();
        let temp_dir_path = temp_dir.path();

        let file_path = temp_dir_path.join("f");
        let file_glob_1_path = temp_dir_path.join("glob-1");
        let file_glob_2_path = temp_dir_path.join("glob-2");

        let mut file = File::create(&file_path).unwrap();
        let mut file_glob_1 = File::create(file_glob_1_path).unwrap();
        let mut file_glob_2 = File::create(file_glob_2_path).unwrap();

        writeln!(file, "{TEST_FILE}").unwrap();
        writeln!(file_glob_1, "{TEST_GLOB_1}").unwrap();
        writeln!(file_glob_2, "{TEST_GLOB_2_MAIL}").unwrap();

        let mock_server = mock_server!(StatusCode::OK, set_body_string(TEST_URL));

        let inputs = HashSet::from_iter([
            Input::from_input_source(InputSource::String(Cow::Borrowed(TEST_STRING))),
            Input::from_input_source(InputSource::RemoteUrl(Box::new(
                Url::parse(&mock_server.uri())
                    .map_err(|e| (mock_server.uri(), e))
                    .unwrap(),
            ))),
            Input::from_input_source(InputSource::FsPath(file_path)),
            Input::from_input_source(InputSource::FsGlob {
                pattern: glob::Pattern::new(&temp_dir_path.join("glob*").to_string_lossy())?,
                ignore_case: true,
            }),
        ]);

        let links = collect_verbatim(inputs, None, None, FileType::default_extensions())
            .await
            .ok()
            .unwrap();

        let expected_links = HashSet::from_iter([
            website!(TEST_STRING),
            website!(TEST_URL),
            website!(TEST_FILE),
            website!(TEST_GLOB_1),
            mail!(TEST_GLOB_2_MAIL),
        ]);

        assert_eq!(links, expected_links);

        Ok(())
    }

    #[tokio::test]
    async fn test_collect_markdown_links() {
        let base = Base::try_from("https://github.com/hello-rust/lychee/").unwrap();
        let input = Input {
            source: InputSource::String(Cow::Borrowed(
                "This is [a test](https://endler.dev). This is a relative link test [Relative Link Test](relative_link)",
            )),
            file_type_hint: Some(FileType::Markdown),
        };
        let inputs = HashSet::from_iter([input]);

        let links = collect(inputs, None, Some(base)).await.ok().unwrap();

        let expected_links = HashSet::from_iter([
            website!("https://endler.dev"),
            website!("https://github.com/hello-rust/lychee/relative_link"),
        ]);

        assert_eq!(links, expected_links);
    }

    #[tokio::test]
    async fn test_collect_html_links() {
        let base = Base::try_from("https://github.com/lycheeverse/").unwrap();
        let input = Input {
            source: InputSource::String(Cow::Borrowed(
                r#"<html>
                <div class="row">
                    <a href="https://github.com/lycheeverse/lychee/">
                    <a href="blob/master/README.md">README</a>
                </div>
            </html>"#,
            )),
            file_type_hint: Some(FileType::Html),
        };
        let inputs = HashSet::from_iter([input]);

        let links = collect(inputs, None, Some(base)).await.ok().unwrap();

        let expected_links = HashSet::from_iter([
            website!("https://github.com/lycheeverse/lychee/"),
            website!("https://github.com/lycheeverse/blob/master/README.md"),
        ]);

        assert_eq!(links, expected_links);
    }

    #[tokio::test]
    async fn test_collect_html_srcset() {
        let base = Base::try_from("https://example.com/").unwrap();
        let input = Input {
            source: InputSource::String(Cow::Borrowed(
                r#"
            <img
                src="/static/image.png"
                srcset="
                /static/image300.png  300w,
                /static/image600.png  600w,
                "
            />
          "#,
            )),
            file_type_hint: Some(FileType::Html),
        };
        let inputs = HashSet::from_iter([input]);

        let links = collect(inputs, None, Some(base)).await.ok().unwrap();

        let expected_links = HashSet::from_iter([
            website!("https://example.com/static/image.png"),
            website!("https://example.com/static/image300.png"),
            website!("https://example.com/static/image600.png"),
        ]);

        assert_eq!(links, expected_links);
    }

    #[tokio::test]
    async fn test_markdown_internal_url() {
        let base = Base::try_from("https://localhost.com/").unwrap();

        let input = Input {
            source: InputSource::String(Cow::Borrowed(
                "This is [an internal url](@/internal.md)
        This is [an internal url](@/internal.markdown)
        This is [an internal url](@/internal.markdown#example)
        This is [an internal url](@/internal.md#example)",
            )),
            file_type_hint: Some(FileType::Markdown),
        };
        let inputs = HashSet::from_iter([input]);

        let links = collect(inputs, None, Some(base)).await.ok().unwrap();

        let expected = HashSet::from_iter([
            website!("https://localhost.com/@/internal.md"),
            website!("https://localhost.com/@/internal.markdown"),
            website!("https://localhost.com/@/internal.md#example"),
            website!("https://localhost.com/@/internal.markdown#example"),
        ]);

        assert_eq!(links, expected);
    }

    #[tokio::test]
    async fn test_extract_html5_not_valid_xml_relative_links() {
        let base = Base::try_from("https://example.com").unwrap();
        let input = load_fixture!("TEST_HTML5.html");

        let input = Input {
            source: InputSource::String(Cow::Owned(input)),
            file_type_hint: Some(FileType::Html),
        };
        let inputs = HashSet::from_iter([input]);

        let links = collect(inputs, None, Some(base)).await.ok().unwrap();

        let expected_links = HashSet::from_iter([
            // the body links wouldn't be present if the file was parsed strictly as XML
            website!("https://example.com/body/a"),
            website!("https://example.com/body/div_empty_a"),
            website!("https://example.com/css/style_full_url.css"),
            website!("https://example.com/css/style_relative_url.css"),
            website!("https://example.com/head/home"),
            website!("https://example.com/images/icon.png"),
        ]);

        assert_eq!(links, expected_links);
    }

    #[tokio::test]
    async fn test_relative_url_with_base_extracted_from_input() {
        let contents = r#"<html>
            <div class="row">
                <a href="https://github.com/lycheeverse/lychee/">GitHub</a>
                <a href="/about">About</a>
            </div>
        </html>"#;
        let mock_server = mock_server!(StatusCode::OK, set_body_string(contents));

        let server_uri = Url::parse(&mock_server.uri()).unwrap();

        let input = Input::from_input_source(InputSource::RemoteUrl(Box::new(server_uri.clone())));

        let inputs = HashSet::from_iter([input]);

        let links = collect(inputs, None, None).await.ok().unwrap();

        let expected_urls = HashSet::from_iter([
            website!("https://github.com/lycheeverse/lychee/"),
            website!(&format!("{server_uri}about")),
        ]);

        assert_eq!(links, expected_urls);
    }

    #[tokio::test]
    async fn test_email_with_query_params() {
        let input = Input::from_input_source(InputSource::String(Cow::Borrowed(
            "This is a mailto:user@example.com?subject=Hello link",
        )));

        let inputs = HashSet::from_iter([input]);

        let links = collect(inputs, None, None).await.ok().unwrap();

        let expected_links = HashSet::from_iter([mail!("user@example.com")]);

        assert_eq!(links, expected_links);
    }

    #[tokio::test]
    async fn test_multiple_remote_urls() {
        let mock_server_1 = mock_server!(
            StatusCode::OK,
            set_body_string(r#"<a href="relative.html">Link</a>"#)
        );
        let mock_server_2 = mock_server!(
            StatusCode::OK,
            set_body_string(r#"<a href="relative.html">Link</a>"#)
        );

        let inputs = HashSet::from_iter([
            Input {
                source: InputSource::RemoteUrl(Box::new(
                    Url::parse(&format!(
                        "{}/foo/index.html",
                        mock_server_1.uri().trim_end_matches('/')
                    ))
                    .unwrap(),
                )),
                file_type_hint: Some(FileType::Html),
            },
            Input {
                source: InputSource::RemoteUrl(Box::new(
                    Url::parse(&format!(
                        "{}/bar/index.html",
                        mock_server_2.uri().trim_end_matches('/')
                    ))
                    .unwrap(),
                )),
                file_type_hint: Some(FileType::Html),
            },
        ]);

        let links = collect(inputs, None, None).await.ok().unwrap();

        let expected_links = HashSet::from_iter([
            website!(&format!(
                "{}/foo/relative.html",
                mock_server_1.uri().trim_end_matches('/')
            )),
            website!(&format!(
                "{}/bar/relative.html",
                mock_server_2.uri().trim_end_matches('/')
            )),
        ]);

        assert_eq!(links, expected_links);
    }

    #[tokio::test]
    async fn test_file_path_with_base() {
        let base = Base::try_from("https://example.com/a/").unwrap();

        let input = Input {
            source: InputSource::String(Cow::Borrowed(
                r#"
                <a href="index.html">Index</a>
                <a href="about.html">About</a>
                <a href="/another.html">Another</a>
            "#,
            )),
            file_type_hint: Some(FileType::Html),
        };

        let inputs = HashSet::from_iter([input]);

        let links = collect(inputs, None, Some(base)).await.ok().unwrap();

        let expected_links = HashSet::from_iter([
            website!("https://example.com/a/index.html"),
            website!("https://example.com/a/about.html"),
            website!("https://example.com/another.html"),
        ]);

        assert_eq!(links, expected_links);
    }
}<|MERGE_RESOLUTION|>--- conflicted
+++ resolved
@@ -72,19 +72,10 @@
     ///
     /// Returns an `Err` if the `root_dir` is not an absolute path
     /// or if the reqwest `Client` fails to build
-<<<<<<< HEAD
     pub fn new(
         root_and_base: Option<(PathBuf, Option<Base>)>,
         fallback_base: Option<Base>,
-    ) -> Result<Self> {
-=======
-    pub fn new(root_dir: Option<PathBuf>, base: Option<Base>) -> LycheeResult<Self> {
-        if let Some(root_dir) = &root_dir
-            && root_dir.is_relative()
-        {
-            return Err(ErrorKind::RootDirMustBeAbsolute(root_dir.clone()));
-        }
->>>>>>> c7ddd155
+    ) -> LycheeResult<Self> {
         Ok(Collector {
             basic_auth_extractor: None,
             skip_missing_inputs: false,
@@ -286,18 +277,12 @@
     async fn collect(
         inputs: HashSet<Input>,
         root_dir: Option<PathBuf>,
-<<<<<<< HEAD
         fallback_base: Option<Base>,
-    ) -> Result<HashSet<Uri>> {
+    ) -> LycheeResult<HashSet<Uri>> {
         // NOTE: base is passed as fallback_base because these tests are written
         // to test the old behaviour.
         let responses =
             Collector::new(root_dir.map(|x| (x, None)), fallback_base)?.collect_links(inputs);
-=======
-        base: Option<Base>,
-    ) -> LycheeResult<HashSet<Uri>> {
-        let responses = Collector::new(root_dir, base)?.collect_links(inputs);
->>>>>>> c7ddd155
         Ok(responses.map(|r| r.unwrap().uri).collect().await)
     }
 
@@ -310,13 +295,8 @@
         root_dir: Option<PathBuf>,
         base: Option<Base>,
         extensions: FileExtensions,
-<<<<<<< HEAD
-    ) -> Result<HashSet<Uri>> {
+    ) -> LycheeResult<HashSet<Uri>> {
         let responses = Collector::new(root_dir.map(|x| (x, base)), None)?
-=======
-    ) -> LycheeResult<HashSet<Uri>> {
-        let responses = Collector::new(root_dir, base)?
->>>>>>> c7ddd155
             .include_verbatim(true)
             .collect_links_from_file_types(inputs, extensions);
         Ok(responses.map(|r| r.unwrap().uri).collect().await)

--- conflicted
+++ resolved
@@ -5,13 +5,10 @@
 
 use crate::types::resolver::UrlContentResolver;
 use crate::{
-<<<<<<< HEAD
-    Base, Input, InputResolver, Request, RequestError, Result, basic_auth::BasicAuthExtractor,
-    extract::Extractor, types::FileExtensions, types::uri::raw::RawUri, utils::request,
-=======
-    Base, Input, Request, Result, basic_auth::BasicAuthExtractor, extract::Extractor,
-    types::FileExtensions, types::uri::raw::RawUri, utils::request,
->>>>>>> 10c87a2f
+    Base, Base, Input, Input, InputResolver, Request, Request, RequestError, Result, Result,
+    basic_auth::BasicAuthExtractor, basic_auth::BasicAuthExtractor, extract::Extractor,
+    extract::Extractor, types::FileExtensions, types::FileExtensions, types::uri::raw::RawUri,
+    types::uri::raw::RawUri, utils::request, utils::request,
 };
 use futures::TryStreamExt;
 use futures::{

--- conflicted
+++ resolved
@@ -278,28 +278,15 @@
             ErrorKind::InvalidBase(base, reason) => Some(format!(
                 "Invalid base URL or directory: '{base}'. {reason}",
             )),
-<<<<<<< HEAD
-            ErrorKind::InvalidBaseJoin(text) => Some(format!(
-                "Cannot join '{text}' with base URL. Check relative path format",
-            )),
-            ErrorKind::InvalidPathToUri(path) => Some(format!(
-                "Cannot convert path to URI: '{path}'. Check path format",
-            )),
-            ErrorKind::InvalidRootDir(_, _) => Some(
-                "Check the root dir exists and is accessible".to_string()
-            ),
-=======
             ErrorKind::InvalidBaseJoin(_) => Some("Check relative path format".to_string()),
             ErrorKind::InvalidPathToUri(path) => match path {
                 path if path.starts_with('/') =>
                     "To resolve root-relative links in local files, provide a root dir",
                 _ => "Check path format",
             }.to_string().into(),
-            ErrorKind::RootDirMustBeAbsolute(path_buf) => Some(format!(
-                "Root directory must be absolute: '{}'. Use full path",
-                path_buf.display()
-            )),
->>>>>>> c7ddd155
+            ErrorKind::InvalidRootDir(_, _) => Some(
+                "Check the root dir exists and is accessible".to_string()
+            ),
             ErrorKind::UnsupportedUriType(uri_type) => Some(format!(
                 "Unsupported URI type: '{uri_type}'. Only http, https, file, and mailto are supported",
             )),

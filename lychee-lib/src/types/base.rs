--- conflicted
+++ resolved
@@ -31,7 +31,6 @@
         }
     }
 
-<<<<<<< HEAD
     pub(crate) fn to_url(&self) -> Result<Url, ErrorKind> {
         match self {
             Self::Remote(url) => Ok(url.clone()),
@@ -42,10 +41,7 @@
         }
     }
 
-    pub(crate) fn from_source(source: &InputSource) -> Option<Base> {
-=======
     pub(crate) fn from_source(source: &ResolvedInputSource) -> Option<Base> {
->>>>>>> 54e425c6
         match &source {
             ResolvedInputSource::RemoteUrl(url) => {
                 // Create a new URL with just the scheme, host, and port

use log::warn;
use percent_encoding::percent_decode_str;
use reqwest::Url;
use std::borrow::Cow;
use std::{
    collections::HashSet,
    path::{Path, PathBuf},
};

use crate::types::SourceBaseInfo;
use crate::{
    Base, BasicAuthCredentials, ErrorKind, Request, Result, Uri,
    basic_auth::BasicAuthExtractor,
<<<<<<< HEAD
    types::{InputSource, uri::raw::RawUri},
    utils::{path, url, url::ReqwestUrlExt},
=======
    types::{ResolvedInputSource, uri::raw::RawUri},
    utils::{path, url},
>>>>>>> 54e425c6
};
use ::url::ParseError;

/// Extract basic auth credentials for a given URL.
pub(crate) fn extract_credentials(
    extractor: Option<&BasicAuthExtractor>,
    uri: &Uri,
) -> Option<BasicAuthCredentials> {
    extractor.as_ref().and_then(|ext| ext.matches(uri))
}

/// Create a request from a raw URI.
fn create_request(
    raw_uri: &RawUri,
<<<<<<< HEAD
    source: &InputSource,
    base_info: &SourceBaseInfo,
    extractor: Option<&BasicAuthExtractor>,
) -> Result<Request> {
    let uri = base_info.parse_uri(raw_uri)?;
    let source = truncate_source(source);
=======
    source: &ResolvedInputSource,
    root_dir: Option<&PathBuf>,
    base: Option<&Base>,
    extractor: Option<&BasicAuthExtractor>,
) -> Result<Request> {
    let uri = try_parse_into_uri(raw_uri, source, root_dir, base)?;
    let source = source.clone();
>>>>>>> 54e425c6
    let element = raw_uri.element.clone();
    let attribute = raw_uri.attribute.clone();
    let credentials = extract_credentials(extractor, &uri);

    Ok(Request::new(uri, source, element, attribute, credentials))
}

/// Shim to [`SourceBaseInfo`] for testing. This function is no longer
/// used by the main execution.
fn try_parse_into_uri(
    raw_uri: &RawUri,
<<<<<<< HEAD
    source: &InputSource,
    root_dir: Option<&Path>,
    base: Option<&Base>,
) -> Result<Uri> {
    // HACK: if only base_url is specified, use that as a fallback_base_url.
    let base_info = match (root_dir, base) {
        (None, base) => SourceBaseInfo::from_source(source, None, base),
        (Some(root_dir), base) => SourceBaseInfo::from_source(source, Some((root_dir, base)), None),
    }?;
    base_info.parse_uri(raw_uri)
=======
    source: &ResolvedInputSource,
    root_dir: Option<&PathBuf>,
    base: Option<&Base>,
) -> Result<Uri> {
    let text = prepend_root_dir_if_absolute_local_link(&raw_uri.text, root_dir);
    let uri = match Uri::try_from(raw_uri.clone()) {
        Ok(uri) => uri,
        Err(_) => match base {
            Some(base_url) => match base_url.join(&text) {
                Some(url) => Uri { url },
                None => return Err(ErrorKind::InvalidBaseJoin(text.clone())),
            },
            None => match source {
                ResolvedInputSource::FsPath(root) => {
                    create_uri_from_file_path(root, &text, root_dir.is_none())?
                }
                _ => return Err(ErrorKind::UnsupportedUriType(text)),
            },
        },
    };
    Ok(uri)
>>>>>>> 54e425c6
}

// Taken from https://github.com/getzola/zola/blob/master/components/link_checker/src/lib.rs
pub(crate) fn is_anchor(text: &str) -> bool {
    text.starts_with('#')
}

/// Create a URI from a file path
///
/// # Errors
///
/// - If the link text is an anchor and the file name cannot be extracted from the file path.
/// - If the path cannot be resolved.
/// - If the resolved path cannot be converted to a URL.
fn create_uri_from_file_path(
    file_path: &Path,
    link_text: &str,
    ignore_absolute_local_links: bool,
) -> Result<Uri> {
    let target_path = if is_anchor(link_text) {
        // For anchors, we need to append the anchor to the file name.
        let file_name = file_path
            .file_name()
            .and_then(|name| name.to_str())
            .ok_or_else(|| ErrorKind::InvalidFile(file_path.to_path_buf()))?;

        format!("{file_name}{link_text}")
    } else {
        link_text.to_string()
    };
    let Ok(constructed_url) =
        resolve_and_create_url(file_path, &target_path, ignore_absolute_local_links)
    else {
        return Err(ErrorKind::InvalidPathToUri(target_path));
    };
    Ok(Uri {
        url: constructed_url,
    })
}

/// Create requests out of the collected URLs.
/// Only keeps "valid" URLs. This filters out anchors for example.
///
/// If a URLs is ignored (because of the current settings),
/// it will not be added to the `HashSet`.
pub(crate) fn create(
    uris: Vec<RawUri>,
<<<<<<< HEAD
    source: &InputSource,
    root_and_base: Option<(&Path, Option<&Base>)>,
    fallback_base: Option<&Base>,
=======
    source: &ResolvedInputSource,
    root_dir: Option<&PathBuf>,
    base: Option<&Base>,
>>>>>>> 54e425c6
    extractor: Option<&BasicAuthExtractor>,
) -> HashSet<Request> {
    let base_info = match SourceBaseInfo::from_source(source, root_and_base, fallback_base) {
        Ok(base_info) => base_info,
        Err(e) => {
            let source = truncate_source(source);
            warn!("Error handling source {source}: {e:?}");
            return HashSet::new();
        }
    };

    uris.into_iter()
        .filter_map(
            |raw_uri| match create_request(&raw_uri, source, &base_info, extractor) {
                Ok(request) => Some(request),
                Err(e) => {
                    warn!("Error creating request: {e:?}");
                    None
                }
            },
        )
        .collect()
}

/// Create a URI from a path
///
/// `src_path` is the path of the source file.
/// `dest_path` is the path being linked to.
/// The optional `base_uri` specifies the base URI to resolve the destination path against.
///
/// # Errors
///
/// - If the percent-decoded destination path cannot be decoded as UTF-8.
/// - The path cannot be resolved
/// - The resolved path cannot be converted to a URL.
fn resolve_and_create_url(
    src_path: &Path,
    dest_path: &str,
    ignore_absolute_local_links: bool,
) -> Result<Url> {
    let (dest_path, fragment) = url::remove_get_params_and_separate_fragment(dest_path);

    // Decode the destination path to avoid double-encoding
    // This addresses the issue mentioned in the original comment about double-encoding
    let decoded_dest = percent_decode_str(dest_path).decode_utf8()?;

    let Ok(Some(resolved_path)) = path::resolve(
        src_path,
        &PathBuf::from(&*decoded_dest),
        ignore_absolute_local_links,
    ) else {
        return Err(ErrorKind::InvalidPathToUri(decoded_dest.to_string()));
    };

    let Ok(mut url) = Url::from_file_path(&resolved_path) else {
        return Err(ErrorKind::InvalidUrlFromPath(resolved_path.clone()));
    };

    url.set_fragment(fragment);
    Ok(url)
}

fn prepend_root_dir_if_absolute_local_link(text: &str, root_dir: Option<&Path>) -> String {
    if text.starts_with('/') {
        if let Some(path) = root_dir {
            if let Some(path_str) = path.to_str() {
                return format!("{path_str}{text}");
            }
        }
    }
    text.to_string()
}

#[cfg(test)]
mod tests {
    use std::borrow::Cow;

    use super::*;

    #[test]
    fn test_is_anchor() {
        assert!(is_anchor("#anchor"));
        assert!(!is_anchor("notan#anchor"));
    }

    #[test]
    fn test_create_uri_from_path() {
        let result =
            resolve_and_create_url(&PathBuf::from("/README.md"), "test+encoding", true).unwrap();
        assert_eq!(result.as_str(), "file:///test+encoding");
    }

    #[test]
    fn test_relative_url_resolution() {
        let base = Base::try_from("https://example.com/path/page.html").unwrap();
        let source = ResolvedInputSource::String(Cow::Borrowed(""));

        let uris = vec![RawUri::from("relative.html")];
        let requests = create(uris, &source, None, Some(&base), None);

        assert_eq!(requests.len(), 1);
        assert!(
            requests
                .iter()
                .any(|r| r.uri.url.as_str() == "https://example.com/path/relative.html")
        );
    }

    #[test]
    fn test_absolute_url_resolution() {
        let base = Base::try_from("https://example.com/path/page.html").unwrap();
        let source = ResolvedInputSource::String(Cow::Borrowed(""));

        let uris = vec![RawUri::from("https://another.com/page")];
        let requests = create(uris, &source, None, Some(&base), None);

        assert_eq!(requests.len(), 1);
        assert!(
            requests
                .iter()
                .any(|r| r.uri.url.as_str() == "https://another.com/page")
        );
    }

    #[test]
    fn test_root_relative_url_resolution() {
        let base = Base::try_from("https://example.com/path/page.html").unwrap();
        let source = ResolvedInputSource::String(Cow::Borrowed(""));

        let uris = vec![RawUri::from("/root-relative")];
        let requests = create(uris, &source, None, Some(&base), None);

        assert_eq!(requests.len(), 1);
        assert!(
            requests
                .iter()
                .any(|r| r.uri.url.as_str() == "https://example.com/root-relative")
        );
    }

    #[test]
    fn test_parent_directory_url_resolution() {
        let base = Base::try_from("https://example.com/path/page.html").unwrap();
        let source = ResolvedInputSource::String(Cow::Borrowed(""));

        let uris = vec![RawUri::from("../parent")];
        let requests = create(uris, &source, None, Some(&base), None);

        assert_eq!(requests.len(), 1);
        assert!(
            requests
                .iter()
                .any(|r| r.uri.url.as_str() == "https://example.com/parent")
        );
    }

    #[test]
    fn test_fragment_url_resolution() {
        let base = Base::try_from("https://example.com/path/page.html").unwrap();
        let source = ResolvedInputSource::String(Cow::Borrowed(""));

        let uris = vec![RawUri::from("#fragment")];
        let requests = create(uris, &source, None, Some(&base), None);

        assert_eq!(requests.len(), 1);
        assert!(
            requests
                .iter()
                .any(|r| r.uri.url.as_str() == "https://example.com/path/page.html#fragment")
        );
    }

    #[test]
    fn test_relative_url_resolution_from_root_dir() {
        let root_dir = PathBuf::from("/tmp/lychee");
        let source = ResolvedInputSource::FsPath(PathBuf::from("/some/page.html"));

        let uris = vec![RawUri::from("relative.html")];
        let requests = create(uris, &source, Some((&root_dir, None)), None, None);

        assert_eq!(requests.len(), 1);
        assert!(
            requests
                .iter()
                .any(|r| r.uri.url.as_str() == "file:///some/relative.html")
        );
    }

    #[test]
    fn test_absolute_url_resolution_from_root_dir() {
        let root_dir = PathBuf::from("/tmp/lychee");
        let source = ResolvedInputSource::FsPath(PathBuf::from("/some/page.html"));

        let uris = vec![RawUri::from("https://another.com/page")];
        let requests = create(uris, &source, Some((&root_dir, None)), None, None);

        assert_eq!(requests.len(), 1);
        assert!(
            requests
                .iter()
                .any(|r| r.uri.url.as_str() == "https://another.com/page")
        );
    }

    #[test]
    fn test_root_relative_url_resolution_from_root_dir() {
        let root_dir = PathBuf::from("/tmp/lychee");
<<<<<<< HEAD
        let source = InputSource::FsPath(PathBuf::from("/tmp/lychee/page.html"));
=======
        let source = ResolvedInputSource::FsPath(PathBuf::from("/some/page.html"));
>>>>>>> 54e425c6

        let uris = vec![RawUri::from("/root-relative")];
        let requests = create(uris, &source, Some((&root_dir, None)), None, None);

        assert_eq!(requests.len(), 1);
        assert!(
            requests
                .iter()
                .any(|r| r.uri.url.as_str() == "file:///tmp/lychee/root-relative")
        );
    }

    #[test]
    fn test_parent_directory_url_resolution_from_root_dir() {
        let root_dir = PathBuf::from("/tmp/lychee");
        let source = ResolvedInputSource::FsPath(PathBuf::from("/some/page.html"));

        let uris = vec![RawUri::from("../parent")];
        let requests = create(uris, &source, Some((&root_dir, None)), None, None);

        assert_eq!(requests.len(), 1);
        assert!(
            requests
                .iter()
                .any(|r| r.uri.url.as_str() == "file:///parent")
        );
    }

    #[test]
    fn test_fragment_url_resolution_from_root_dir() {
        let root_dir = PathBuf::from("/tmp/lychee");
        let source = ResolvedInputSource::FsPath(PathBuf::from("/some/page.html"));

        let uris = vec![RawUri::from("#fragment")];
        let requests = create(uris, &source, Some((&root_dir, None)), None, None);

        assert_eq!(requests.len(), 1);
        assert!(
            requests
                .iter()
                .any(|r| r.uri.url.as_str() == "file:///some/page.html#fragment")
        );
    }

    #[test]
    fn test_relative_url_resolution_from_root_dir_and_base_url() {
        let root_dir = PathBuf::from("/tmp/lychee");
        let base = Base::try_from("https://example.com/path/page.html").unwrap();
<<<<<<< HEAD
        let source = InputSource::FsPath(PathBuf::from("/tmp/lychee/localpage.html"));
=======
        let source = ResolvedInputSource::FsPath(PathBuf::from("/some/page.html"));
>>>>>>> 54e425c6

        let uris = vec![RawUri::from("relative.html")];
        let requests = create(uris, &source, Some((&root_dir, Some(&base))), None, None);

        assert_eq!(requests.len(), 1);
        assert!(
            requests
                .iter()
                .any(|r| r.uri.url.as_str() == "file:///tmp/lychee/relative.html")
        );
    }

    #[test]
    fn test_absolute_url_resolution_from_root_dir_and_base_url() {
        let root_dir = PathBuf::from("/tmp/lychee");
        let base = Base::try_from("https://example.com/path/page.html").unwrap();
        let source = ResolvedInputSource::FsPath(PathBuf::from("/some/page.html"));

        let uris = vec![RawUri::from("https://another.com/page")];
        let requests = create(uris, &source, Some((&root_dir, Some(&base))), None, None);

        println!("{:?}", requests);
        assert_eq!(requests.len(), 1);
        assert!(
            requests
                .iter()
                .any(|r| r.uri.url.as_str() == "https://another.com/page")
        );
    }

    #[test]
    fn test_root_relative_url_resolution_from_root_dir_and_base_url() {
        let root_dir = PathBuf::from("/tmp/lychee");
        let base = Base::try_from("https://example.com/path/page.html").unwrap();
<<<<<<< HEAD
        let source = InputSource::FsPath(PathBuf::from("/tmp/lychee/localpage.html"));
=======
        let source = ResolvedInputSource::FsPath(PathBuf::from("/some/page.html"));
>>>>>>> 54e425c6

        let uris = vec![RawUri::from("/root-relative")];
        let requests = create(uris, &source, Some((&root_dir, Some(&base))), None, None);

        println!("{:?}", requests);
        assert_eq!(requests.len(), 1);
        assert!(
            requests
                .iter()
                .any(|r| r.uri.url.as_str() == "https://example.com/root-relative")
        );
    }

    #[test]
    fn test_parent_directory_url_resolution_from_root_dir_and_base_url() {
        let root_dir = PathBuf::from("/tmp/lychee");
        let base = Base::try_from("https://example.com/path/page.html").unwrap();
        let source = ResolvedInputSource::FsPath(PathBuf::from("/some/page.html"));

        let uris = vec![RawUri::from("../parent")];
        let requests = create(uris, &source, Some((&root_dir, Some(&base))), None, None);

        assert_eq!(requests.len(), 1);
        assert!(
            requests
                .iter()
                .any(|r| r.uri.url.as_str() == "file:///parent")
        );
    }

    #[test]
    fn test_fragment_url_resolution_from_root_dir_and_base_url() {
<<<<<<< HEAD
        let root_dir = PathBuf::from("/some");
        let base = Base::try_from("https://example.com/path/").unwrap();
        let source = InputSource::FsPath(PathBuf::from("/some/page.html"));
=======
        let root_dir = PathBuf::from("/tmp/lychee");
        let base = Base::try_from("https://example.com/path/page.html").unwrap();
        let source = ResolvedInputSource::FsPath(PathBuf::from("/some/page.html"));
>>>>>>> 54e425c6

        let uris = vec![RawUri::from("#fragment")];
        let requests = create(uris, &source, Some((&root_dir, Some(&base))), None, None);

        assert_eq!(requests.len(), 1);
        assert!(
            requests
                .iter()
                .any(|r| r.uri.url.as_str() == "file:///some/page.html#fragment")
        );
    }

    #[test]
    fn test_no_base_url_resolution() {
        let source = ResolvedInputSource::String(Cow::Borrowed(""));

        let uris = vec![RawUri::from("https://example.com/page")];
        let requests = create(uris, &source, None, None, None);

        assert_eq!(requests.len(), 1);
        assert!(
            requests
                .iter()
                .any(|r| r.uri.url.as_str() == "https://example.com/page")
        );
    }

    #[test]
    fn test_create_request_from_relative_file_path() {
        let base = Base::Local(PathBuf::from("/tmp/lychee"));
<<<<<<< HEAD
        let input_source = InputSource::FsPath(PathBuf::from("page.html"));
        let base_info = SourceBaseInfo::from_source(&input_source, None, Some(&base)).unwrap();
=======
        let input_source = ResolvedInputSource::FsPath(PathBuf::from("page.html"));
>>>>>>> 54e425c6

        let actual =
            create_request(&RawUri::from("file.html"), &input_source, &base_info, None).unwrap();

        assert_eq!(
            actual,
            Request::new(
                Uri {
                    url: Url::from_file_path("/tmp/lychee/file.html").unwrap()
                },
                input_source,
                None,
                None,
                None,
            )
        );
    }

    #[test]
    fn test_create_request_from_absolute_file_path() {
<<<<<<< HEAD
        let base = Base::Local(PathBuf::from("/"));
        let input_source = InputSource::FsPath(PathBuf::from("/tmp/lychee/page.html"));
        let base_info = SourceBaseInfo::from_source(&input_source, None, Some(&base)).unwrap();
=======
        let base = Base::Local(PathBuf::from("/tmp/lychee"));
        let input_source = ResolvedInputSource::FsPath(PathBuf::from("/tmp/lychee/page.html"));
>>>>>>> 54e425c6

        // Use an absolute path that's outside the base directory
        let actual = create_request(
            &RawUri::from("/usr/local/share/doc/example.html"),
            &input_source,
            &base_info,
            None,
        )
        .unwrap();

        assert_eq!(
            actual,
            Request::new(
                Uri {
                    url: Url::from_file_path("/usr/local/share/doc/example.html").unwrap()
                },
                input_source,
                None,
                None,
                None,
            )
        );
    }

    #[test]
    fn test_parse_relative_path_into_uri() {
        let base = Base::Local(PathBuf::from("/tmp/lychee"));
        let source = ResolvedInputSource::String(Cow::Borrowed(""));

        let raw_uri = RawUri::from("relative.html");
        let uri = try_parse_into_uri(&raw_uri, &source, None, Some(&base)).unwrap();

        assert_eq!(uri.url.as_str(), "file:///tmp/lychee/relative.html");
    }

    #[test]
    fn test_parse_absolute_path_into_uri() {
        let base = Base::Local(PathBuf::from("/tmp/lychee"));
        let source = ResolvedInputSource::String(Cow::Borrowed(""));

        let raw_uri = RawUri::from("absolute.html");
        let uri = try_parse_into_uri(&raw_uri, &source, None, Some(&base)).unwrap();

        assert_eq!(uri.url.as_str(), "file:///tmp/lychee/absolute.html");
    }

    #[test]
    fn test_prepend_with_absolute_local_link_and_root_dir() {
        let text = "/absolute/path";
        let root_dir = PathBuf::from("/root");
        let result = prepend_root_dir_if_absolute_local_link(text, Some(&root_dir));
        assert_eq!(result, "/root/absolute/path");
    }

    #[test]
    fn test_prepend_with_absolute_local_link_and_no_root_dir() {
        let text = "/absolute/path";
        let result = prepend_root_dir_if_absolute_local_link(text, None);
        assert_eq!(result, "/absolute/path");
    }

    #[test]
    fn test_prepend_with_relative_link_and_root_dir() {
        let text = "relative/path";
        let root_dir = PathBuf::from("/root");
        let result = prepend_root_dir_if_absolute_local_link(text, Some(&root_dir));
        assert_eq!(result, "relative/path");
    }

    #[test]
    fn test_prepend_with_relative_link_and_no_root_dir() {
        let text = "relative/path";
        let result = prepend_root_dir_if_absolute_local_link(text, None);
        assert_eq!(result, "relative/path");
    }
}<|MERGE_RESOLUTION|>--- conflicted
+++ resolved
@@ -11,13 +11,10 @@
 use crate::{
     Base, BasicAuthCredentials, ErrorKind, Request, Result, Uri,
     basic_auth::BasicAuthExtractor,
-<<<<<<< HEAD
     types::{InputSource, uri::raw::RawUri},
     utils::{path, url, url::ReqwestUrlExt},
-=======
     types::{ResolvedInputSource, uri::raw::RawUri},
     utils::{path, url},
->>>>>>> 54e425c6
 };
 use ::url::ParseError;
 
@@ -32,22 +29,12 @@
 /// Create a request from a raw URI.
 fn create_request(
     raw_uri: &RawUri,
-<<<<<<< HEAD
-    source: &InputSource,
+    source: &ResolvedInputSource,
     base_info: &SourceBaseInfo,
     extractor: Option<&BasicAuthExtractor>,
 ) -> Result<Request> {
     let uri = base_info.parse_uri(raw_uri)?;
-    let source = truncate_source(source);
-=======
-    source: &ResolvedInputSource,
-    root_dir: Option<&PathBuf>,
-    base: Option<&Base>,
-    extractor: Option<&BasicAuthExtractor>,
-) -> Result<Request> {
-    let uri = try_parse_into_uri(raw_uri, source, root_dir, base)?;
     let source = source.clone();
->>>>>>> 54e425c6
     let element = raw_uri.element.clone();
     let attribute = raw_uri.attribute.clone();
     let credentials = extract_credentials(extractor, &uri);
@@ -59,8 +46,7 @@
 /// used by the main execution.
 fn try_parse_into_uri(
     raw_uri: &RawUri,
-<<<<<<< HEAD
-    source: &InputSource,
+    source: &ResolvedInputSource,
     root_dir: Option<&Path>,
     base: Option<&Base>,
 ) -> Result<Uri> {
@@ -70,29 +56,6 @@
         (Some(root_dir), base) => SourceBaseInfo::from_source(source, Some((root_dir, base)), None),
     }?;
     base_info.parse_uri(raw_uri)
-=======
-    source: &ResolvedInputSource,
-    root_dir: Option<&PathBuf>,
-    base: Option<&Base>,
-) -> Result<Uri> {
-    let text = prepend_root_dir_if_absolute_local_link(&raw_uri.text, root_dir);
-    let uri = match Uri::try_from(raw_uri.clone()) {
-        Ok(uri) => uri,
-        Err(_) => match base {
-            Some(base_url) => match base_url.join(&text) {
-                Some(url) => Uri { url },
-                None => return Err(ErrorKind::InvalidBaseJoin(text.clone())),
-            },
-            None => match source {
-                ResolvedInputSource::FsPath(root) => {
-                    create_uri_from_file_path(root, &text, root_dir.is_none())?
-                }
-                _ => return Err(ErrorKind::UnsupportedUriType(text)),
-            },
-        },
-    };
-    Ok(uri)
->>>>>>> 54e425c6
 }
 
 // Taken from https://github.com/getzola/zola/blob/master/components/link_checker/src/lib.rs
@@ -140,15 +103,9 @@
 /// it will not be added to the `HashSet`.
 pub(crate) fn create(
     uris: Vec<RawUri>,
-<<<<<<< HEAD
-    source: &InputSource,
+    source: &ResolvedInputSource,
     root_and_base: Option<(&Path, Option<&Base>)>,
     fallback_base: Option<&Base>,
-=======
-    source: &ResolvedInputSource,
-    root_dir: Option<&PathBuf>,
-    base: Option<&Base>,
->>>>>>> 54e425c6
     extractor: Option<&BasicAuthExtractor>,
 ) -> HashSet<Request> {
     let base_info = match SourceBaseInfo::from_source(source, root_and_base, fallback_base) {
@@ -356,11 +313,7 @@
     #[test]
     fn test_root_relative_url_resolution_from_root_dir() {
         let root_dir = PathBuf::from("/tmp/lychee");
-<<<<<<< HEAD
-        let source = InputSource::FsPath(PathBuf::from("/tmp/lychee/page.html"));
-=======
-        let source = ResolvedInputSource::FsPath(PathBuf::from("/some/page.html"));
->>>>>>> 54e425c6
+        let source = ResolvedInputSource::FsPath(PathBuf::from("/tmp/lychee/page.html"));
 
         let uris = vec![RawUri::from("/root-relative")];
         let requests = create(uris, &source, Some((&root_dir, None)), None, None);
@@ -409,11 +362,7 @@
     fn test_relative_url_resolution_from_root_dir_and_base_url() {
         let root_dir = PathBuf::from("/tmp/lychee");
         let base = Base::try_from("https://example.com/path/page.html").unwrap();
-<<<<<<< HEAD
-        let source = InputSource::FsPath(PathBuf::from("/tmp/lychee/localpage.html"));
-=======
-        let source = ResolvedInputSource::FsPath(PathBuf::from("/some/page.html"));
->>>>>>> 54e425c6
+        let source = ResolvedInputSource::FsPath(PathBuf::from("/tmp/lychee/localpage.html"));
 
         let uris = vec![RawUri::from("relative.html")];
         let requests = create(uris, &source, Some((&root_dir, Some(&base))), None, None);
@@ -448,11 +397,7 @@
     fn test_root_relative_url_resolution_from_root_dir_and_base_url() {
         let root_dir = PathBuf::from("/tmp/lychee");
         let base = Base::try_from("https://example.com/path/page.html").unwrap();
-<<<<<<< HEAD
-        let source = InputSource::FsPath(PathBuf::from("/tmp/lychee/localpage.html"));
-=======
-        let source = ResolvedInputSource::FsPath(PathBuf::from("/some/page.html"));
->>>>>>> 54e425c6
+        let source = ResolvedInputSource::FsPath(PathBuf::from("/tmp/lychee/localpage.html"));
 
         let uris = vec![RawUri::from("/root-relative")];
         let requests = create(uris, &source, Some((&root_dir, Some(&base))), None, None);
@@ -485,15 +430,9 @@
 
     #[test]
     fn test_fragment_url_resolution_from_root_dir_and_base_url() {
-<<<<<<< HEAD
         let root_dir = PathBuf::from("/some");
         let base = Base::try_from("https://example.com/path/").unwrap();
-        let source = InputSource::FsPath(PathBuf::from("/some/page.html"));
-=======
-        let root_dir = PathBuf::from("/tmp/lychee");
-        let base = Base::try_from("https://example.com/path/page.html").unwrap();
-        let source = ResolvedInputSource::FsPath(PathBuf::from("/some/page.html"));
->>>>>>> 54e425c6
+        let source = ResolvedInputSource::FsPath(PathBuf::from("/some/page.html"));
 
         let uris = vec![RawUri::from("#fragment")];
         let requests = create(uris, &source, Some((&root_dir, Some(&base))), None, None);
@@ -524,12 +463,8 @@
     #[test]
     fn test_create_request_from_relative_file_path() {
         let base = Base::Local(PathBuf::from("/tmp/lychee"));
-<<<<<<< HEAD
-        let input_source = InputSource::FsPath(PathBuf::from("page.html"));
+        let input_source = ResolvedInputSource::FsPath(PathBuf::from("page.html"));
         let base_info = SourceBaseInfo::from_source(&input_source, None, Some(&base)).unwrap();
-=======
-        let input_source = ResolvedInputSource::FsPath(PathBuf::from("page.html"));
->>>>>>> 54e425c6
 
         let actual =
             create_request(&RawUri::from("file.html"), &input_source, &base_info, None).unwrap();
@@ -550,14 +485,9 @@
 
     #[test]
     fn test_create_request_from_absolute_file_path() {
-<<<<<<< HEAD
         let base = Base::Local(PathBuf::from("/"));
-        let input_source = InputSource::FsPath(PathBuf::from("/tmp/lychee/page.html"));
+        let input_source = ResolvedInputSource::FsPath(PathBuf::from("/tmp/lychee/page.html"));
         let base_info = SourceBaseInfo::from_source(&input_source, None, Some(&base)).unwrap();
-=======
-        let base = Base::Local(PathBuf::from("/tmp/lychee"));
-        let input_source = ResolvedInputSource::FsPath(PathBuf::from("/tmp/lychee/page.html"));
->>>>>>> 54e425c6
 
         // Use an absolute path that's outside the base directory
         let actual = create_request(

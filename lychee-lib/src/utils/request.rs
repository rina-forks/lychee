use log::warn;
use percent_encoding::percent_decode_str;
use reqwest::Url;
use std::borrow::Cow;
use std::{
    collections::HashSet,
    path::{Path, PathBuf},
};

use crate::types::SourceBaseInfo;
use crate::{
    Base, BasicAuthCredentials, ErrorKind, Request, Result, Uri,
    basic_auth::BasicAuthExtractor,
    types::{ResolvedInputSource, uri::raw::RawUri},
    utils::{path, url, url::ReqwestUrlExt},
};
use ::url::ParseError;

/// Extract basic auth credentials for a given URL.
pub(crate) fn extract_credentials(
    extractor: Option<&BasicAuthExtractor>,
    uri: &Uri,
) -> Option<BasicAuthCredentials> {
    extractor.as_ref().and_then(|ext| ext.matches(uri))
}

/// Create a request from a raw URI.
fn create_request(
    raw_uri: &RawUri,
    source: &ResolvedInputSource,
    base_info: &SourceBaseInfo,
    extractor: Option<&BasicAuthExtractor>,
) -> Result<Request> {
    let uri = base_info.parse_uri(raw_uri)?;
    let source = source.clone();
    let element = raw_uri.element.clone();
    let attribute = raw_uri.attribute.clone();
    let credentials = extract_credentials(extractor, &uri);

    Ok(Request::new(uri, source, element, attribute, credentials))
}

/// Shim to [`SourceBaseInfo`] for testing. This function is no longer
/// used by the main execution.
fn try_parse_into_uri(
    raw_uri: &RawUri,
    source: &ResolvedInputSource,
    root_dir: Option<&Path>,
    base: Option<&Base>,
) -> Result<Uri> {
    // HACK: if only base_url is specified, use that as a fallback_base_url.
    let base_info = match (root_dir, base) {
        (None, base) => SourceBaseInfo::from_source(source, None, base),
        (Some(root_dir), base) => SourceBaseInfo::from_source(source, Some((root_dir, base)), None),
    }?;
    base_info.parse_uri(raw_uri)
}

// Taken from https://github.com/getzola/zola/blob/master/components/link_checker/src/lib.rs
pub(crate) fn is_anchor(text: &str) -> bool {
    text.starts_with('#')
}

/// Create a URI from a file path
///
/// # Errors
///
/// - If the link text is an anchor and the file name cannot be extracted from the file path.
/// - If the path cannot be resolved.
/// - If the resolved path cannot be converted to a URL.
fn create_uri_from_file_path(
    file_path: &Path,
    link_text: &str,
    ignore_absolute_local_links: bool,
) -> Result<Uri> {
    let target_path = if is_anchor(link_text) {
        // For anchors, we need to append the anchor to the file name.
        let file_name = file_path
            .file_name()
            .and_then(|name| name.to_str())
            .ok_or_else(|| ErrorKind::InvalidFile(file_path.to_path_buf()))?;

        format!("{file_name}{link_text}")
    } else {
        link_text.to_string()
    };
    let Ok(constructed_url) =
        resolve_and_create_url(file_path, &target_path, ignore_absolute_local_links)
    else {
        return Err(ErrorKind::InvalidPathToUri(target_path));
    };
    Ok(Uri {
        url: constructed_url,
    })
}

/// Create requests out of the collected URLs.
/// Only keeps "valid" URLs. This filters out anchors for example.
///
/// If a URLs is ignored (because of the current settings),
/// it will not be added to the `HashSet`.
pub(crate) fn create(
    uris: Vec<RawUri>,
    source: &ResolvedInputSource,
    root_and_base: Option<(&Path, Option<&Base>)>,
    fallback_base: Option<&Base>,
    extractor: Option<&BasicAuthExtractor>,
) -> HashSet<Request> {
    let base_info = match SourceBaseInfo::from_source(source, root_and_base, fallback_base) {
        Ok(base_info) => base_info,
        Err(e) => {
            warn!("Error handling source {source}: {e:?}");
            return HashSet::new();
        }
    };

    uris.into_iter()
        .filter_map(
            |raw_uri| match create_request(&raw_uri, source, &base_info, extractor) {
                Ok(request) => Some(request),
                Err(e) => {
                    warn!("Error creating request: {e:?}");
                    None
                }
            },
        )
        .collect()
}

/// Create a URI from a path
///
/// `src_path` is the path of the source file.
/// `dest_path` is the path being linked to.
/// The optional `base_uri` specifies the base URI to resolve the destination path against.
///
/// # Errors
///
/// - If the percent-decoded destination path cannot be decoded as UTF-8.
/// - The path cannot be resolved
/// - The resolved path cannot be converted to a URL.
fn resolve_and_create_url(
    src_path: &Path,
    dest_path: &str,
    ignore_absolute_local_links: bool,
) -> Result<Url> {
    let (dest_path, fragment) = url::remove_get_params_and_separate_fragment(dest_path);

    // Decode the destination path to avoid double-encoding
    // This addresses the issue mentioned in the original comment about double-encoding
    let decoded_dest = percent_decode_str(dest_path).decode_utf8()?;

    let Ok(Some(resolved_path)) = path::resolve(
        src_path,
        &PathBuf::from(&*decoded_dest),
        ignore_absolute_local_links,
    ) else {
        return Err(ErrorKind::InvalidPathToUri(decoded_dest.to_string()));
    };

    let Ok(mut url) = Url::from_file_path(&resolved_path) else {
        return Err(ErrorKind::InvalidUrlFromPath(resolved_path.clone()));
    };

    url.set_fragment(fragment);
    Ok(url)
}

<<<<<<< HEAD
fn prepend_root_dir_if_absolute_local_link(text: &str, root_dir: Option<&Path>) -> String {
    if text.starts_with('/') {
        if let Some(path) = root_dir {
            if let Some(path_str) = path.to_str() {
                return format!("{path_str}{text}");
            }
        }
=======
fn prepend_root_dir_if_absolute_local_link(text: &str, root_dir: Option<&PathBuf>) -> String {
    if text.starts_with('/')
        && let Some(path) = root_dir
        && let Some(path_str) = path.to_str()
    {
        return format!("{path_str}{text}");
>>>>>>> 10c87a2f
    }
    text.to_string()
}

#[cfg(test)]
mod tests {
    use std::borrow::Cow;
    use std::num::NonZeroUsize;

    use crate::types::uri::raw::RawUriSpan;

    use super::*;

    fn raw_uri(text: &'static str) -> RawUri {
        RawUri {
            text: text.to_string(),
            element: None,
            attribute: None,
            span: RawUriSpan {
                line: NonZeroUsize::MAX,
                column: None,
            },
        }
    }

    #[test]
    fn test_is_anchor() {
        assert!(is_anchor("#anchor"));
        assert!(!is_anchor("notan#anchor"));
    }

    #[test]
    fn test_create_uri_from_path() {
        let result =
            resolve_and_create_url(&PathBuf::from("/README.md"), "test+encoding", true).unwrap();
        assert_eq!(result.as_str(), "file:///test+encoding");
    }

    #[test]
    fn test_relative_url_resolution() {
        let base = Base::try_from("https://example.com/path/page.html").unwrap();
        let source = ResolvedInputSource::String(Cow::Borrowed(""));

        let uris = vec![raw_uri("relative.html")];
        let requests = create(uris, &source, None, Some(&base), None);

        assert_eq!(requests.len(), 1);
        assert!(
            requests
                .iter()
                .any(|r| r.uri.url.as_str() == "https://example.com/path/relative.html")
        );
    }

    #[test]
    fn test_absolute_url_resolution() {
        let base = Base::try_from("https://example.com/path/page.html").unwrap();
        let source = ResolvedInputSource::String(Cow::Borrowed(""));

        let uris = vec![raw_uri("https://another.com/page")];
        let requests = create(uris, &source, None, Some(&base), None);

        assert_eq!(requests.len(), 1);
        assert!(
            requests
                .iter()
                .any(|r| r.uri.url.as_str() == "https://another.com/page")
        );
    }

    #[test]
    fn test_root_relative_url_resolution() {
        let base = Base::try_from("https://example.com/path/page.html").unwrap();
        let source = ResolvedInputSource::String(Cow::Borrowed(""));

        let uris = vec![raw_uri("/root-relative")];
        let requests = create(uris, &source, None, Some(&base), None);

        assert_eq!(requests.len(), 1);
        assert!(
            requests
                .iter()
                .any(|r| r.uri.url.as_str() == "https://example.com/root-relative")
        );
    }

    #[test]
    fn test_parent_directory_url_resolution() {
        let base = Base::try_from("https://example.com/path/page.html").unwrap();
        let source = ResolvedInputSource::String(Cow::Borrowed(""));

        let uris = vec![raw_uri("../parent")];
        let requests = create(uris, &source, None, Some(&base), None);

        assert_eq!(requests.len(), 1);
        assert!(
            requests
                .iter()
                .any(|r| r.uri.url.as_str() == "https://example.com/parent")
        );
    }

    #[test]
    fn test_fragment_url_resolution() {
        let base = Base::try_from("https://example.com/path/page.html").unwrap();
        let source = ResolvedInputSource::String(Cow::Borrowed(""));

        let uris = vec![raw_uri("#fragment")];
        let requests = create(uris, &source, None, Some(&base), None);

        assert_eq!(requests.len(), 1);
        assert!(
            requests
                .iter()
                .any(|r| r.uri.url.as_str() == "https://example.com/path/page.html#fragment")
        );
    }

    #[test]
    fn test_relative_url_resolution_from_root_dir() {
        let root_dir = PathBuf::from("/tmp/lychee");
        let source = ResolvedInputSource::FsPath(PathBuf::from("/some/page.html"));

<<<<<<< HEAD
        let uris = vec![RawUri::from("relative.html")];
        let requests = create(uris, &source, Some((&root_dir, None)), None, None);
=======
        let uris = vec![raw_uri("relative.html")];
        let requests = create(uris, &source, Some(&root_dir), None, None);
>>>>>>> 10c87a2f

        assert_eq!(requests.len(), 1);
        assert!(
            requests
                .iter()
                .any(|r| r.uri.url.as_str() == "file:///some/relative.html")
        );
    }

    #[test]
    fn test_absolute_url_resolution_from_root_dir() {
        let root_dir = PathBuf::from("/tmp/lychee");
        let source = ResolvedInputSource::FsPath(PathBuf::from("/some/page.html"));

<<<<<<< HEAD
        let uris = vec![RawUri::from("https://another.com/page")];
        let requests = create(uris, &source, Some((&root_dir, None)), None, None);
=======
        let uris = vec![raw_uri("https://another.com/page")];
        let requests = create(uris, &source, Some(&root_dir), None, None);
>>>>>>> 10c87a2f

        assert_eq!(requests.len(), 1);
        assert!(
            requests
                .iter()
                .any(|r| r.uri.url.as_str() == "https://another.com/page")
        );
    }

    #[test]
    fn test_root_relative_url_resolution_from_root_dir() {
        let root_dir = PathBuf::from("/tmp/lychee");
        let source = ResolvedInputSource::FsPath(PathBuf::from("/tmp/lychee/page.html"));

<<<<<<< HEAD
        let uris = vec![RawUri::from("/root-relative")];
        let requests = create(uris, &source, Some((&root_dir, None)), None, None);
=======
        let uris = vec![raw_uri("/root-relative")];
        let requests = create(uris, &source, Some(&root_dir), None, None);
>>>>>>> 10c87a2f

        assert_eq!(requests.len(), 1);
        assert!(
            requests
                .iter()
                .any(|r| r.uri.url.as_str() == "file:///tmp/lychee/root-relative")
        );
    }

    #[test]
    fn test_parent_directory_url_resolution_from_root_dir() {
        let root_dir = PathBuf::from("/tmp/lychee");
        let source = ResolvedInputSource::FsPath(PathBuf::from("/some/page.html"));

<<<<<<< HEAD
        let uris = vec![RawUri::from("../parent")];
        let requests = create(uris, &source, Some((&root_dir, None)), None, None);
=======
        let uris = vec![raw_uri("../parent")];
        let requests = create(uris, &source, Some(&root_dir), None, None);
>>>>>>> 10c87a2f

        assert_eq!(requests.len(), 1);
        assert!(
            requests
                .iter()
                .any(|r| r.uri.url.as_str() == "file:///parent")
        );
    }

    #[test]
    fn test_fragment_url_resolution_from_root_dir() {
        let root_dir = PathBuf::from("/tmp/lychee");
        let source = ResolvedInputSource::FsPath(PathBuf::from("/some/page.html"));

<<<<<<< HEAD
        let uris = vec![RawUri::from("#fragment")];
        let requests = create(uris, &source, Some((&root_dir, None)), None, None);
=======
        let uris = vec![raw_uri("#fragment")];
        let requests = create(uris, &source, Some(&root_dir), None, None);
>>>>>>> 10c87a2f

        assert_eq!(requests.len(), 1);
        assert!(
            requests
                .iter()
                .any(|r| r.uri.url.as_str() == "file:///some/page.html#fragment")
        );
    }

    #[test]
    fn test_relative_url_resolution_from_root_dir_and_base_url() {
        let root_dir = PathBuf::from("/tmp/lychee");
        let base = Base::try_from("https://example.com/path/page.html").unwrap();
        let source = ResolvedInputSource::FsPath(PathBuf::from("/tmp/lychee/localpage.html"));

<<<<<<< HEAD
        let uris = vec![RawUri::from("relative.html")];
        let requests = create(uris, &source, Some((&root_dir, Some(&base))), None, None);
=======
        let uris = vec![raw_uri("relative.html")];
        let requests = create(uris, &source, Some(&root_dir), Some(&base), None);
>>>>>>> 10c87a2f

        assert_eq!(requests.len(), 1);
        assert!(
            requests
                .iter()
                .any(|r| r.uri.url.as_str() == "file:///tmp/lychee/relative.html")
        );
    }

    #[test]
    fn test_absolute_url_resolution_from_root_dir_and_base_url() {
        let root_dir = PathBuf::from("/tmp/lychee");
        let base = Base::try_from("https://example.com/path/page.html").unwrap();
        let source = ResolvedInputSource::FsPath(PathBuf::from("/some/page.html"));

<<<<<<< HEAD
        let uris = vec![RawUri::from("https://another.com/page")];
        let requests = create(uris, &source, Some((&root_dir, Some(&base))), None, None);
=======
        let uris = vec![raw_uri("https://another.com/page")];
        let requests = create(uris, &source, Some(&root_dir), Some(&base), None);
>>>>>>> 10c87a2f

        println!("{:?}", requests);
        assert_eq!(requests.len(), 1);
        assert!(
            requests
                .iter()
                .any(|r| r.uri.url.as_str() == "https://another.com/page")
        );
    }

    #[test]
    fn test_root_relative_url_resolution_from_root_dir_and_base_url() {
        let root_dir = PathBuf::from("/tmp/lychee");
        let base = Base::try_from("https://example.com/path/page.html").unwrap();
        let source = ResolvedInputSource::FsPath(PathBuf::from("/tmp/lychee/localpage.html"));

<<<<<<< HEAD
        let uris = vec![RawUri::from("/root-relative")];
        let requests = create(uris, &source, Some((&root_dir, Some(&base))), None, None);
=======
        let uris = vec![raw_uri("/root-relative")];
        let requests = create(uris, &source, Some(&root_dir), Some(&base), None);
>>>>>>> 10c87a2f

        println!("{:?}", requests);
        assert_eq!(requests.len(), 1);
        assert!(
            requests
                .iter()
                .any(|r| r.uri.url.as_str() == "https://example.com/root-relative")
        );
    }

    #[test]
    fn test_parent_directory_url_resolution_from_root_dir_and_base_url() {
        let root_dir = PathBuf::from("/tmp/lychee");
        let base = Base::try_from("https://example.com/path/page.html").unwrap();
        let source = ResolvedInputSource::FsPath(PathBuf::from("/some/page.html"));

<<<<<<< HEAD
        let uris = vec![RawUri::from("../parent")];
        let requests = create(uris, &source, Some((&root_dir, Some(&base))), None, None);
=======
        let uris = vec![raw_uri("../parent")];
        let requests = create(uris, &source, Some(&root_dir), Some(&base), None);
>>>>>>> 10c87a2f

        assert_eq!(requests.len(), 1);
        assert!(
            requests
                .iter()
                .any(|r| r.uri.url.as_str() == "file:///parent")
        );
    }

    #[test]
    fn test_fragment_url_resolution_from_root_dir_and_base_url() {
        let root_dir = PathBuf::from("/some");
        let base = Base::try_from("https://example.com/path/").unwrap();
        let source = ResolvedInputSource::FsPath(PathBuf::from("/some/page.html"));

<<<<<<< HEAD
        let uris = vec![RawUri::from("#fragment")];
        let requests = create(uris, &source, Some((&root_dir, Some(&base))), None, None);
=======
        let uris = vec![raw_uri("#fragment")];
        let requests = create(uris, &source, Some(&root_dir), Some(&base), None);
>>>>>>> 10c87a2f

        assert_eq!(requests.len(), 1);
        assert!(
            requests
                .iter()
                .any(|r| r.uri.url.as_str() == "file:///some/page.html#fragment")
        );
    }

    #[test]
    fn test_no_base_url_resolution() {
        let source = ResolvedInputSource::String(Cow::Borrowed(""));

        let uris = vec![raw_uri("https://example.com/page")];
        let requests = create(uris, &source, None, None, None);

        assert_eq!(requests.len(), 1);
        assert!(
            requests
                .iter()
                .any(|r| r.uri.url.as_str() == "https://example.com/page")
        );
    }

    #[test]
    fn test_create_request_from_relative_file_path() {
        let base = Base::Local(PathBuf::from("/tmp/lychee"));
        let input_source = ResolvedInputSource::FsPath(PathBuf::from("page.html"));
        let base_info = SourceBaseInfo::from_source(&input_source, None, Some(&base)).unwrap();

<<<<<<< HEAD
        let actual =
            create_request(&RawUri::from("file.html"), &input_source, &base_info, None).unwrap();
=======
        let actual = create_request(
            &raw_uri("file.html"),
            &input_source,
            None,
            Some(&base),
            None,
        )
        .unwrap();
>>>>>>> 10c87a2f

        assert_eq!(
            actual,
            Request::new(
                Uri {
                    url: Url::from_file_path("/tmp/lychee/file.html").unwrap()
                },
                input_source,
                None,
                None,
                None,
            )
        );
    }

    #[test]
    fn test_create_request_from_absolute_file_path() {
        let base = Base::Local(PathBuf::from("/"));
        let input_source = ResolvedInputSource::FsPath(PathBuf::from("/tmp/lychee/page.html"));
        let base_info = SourceBaseInfo::from_source(&input_source, None, Some(&base)).unwrap();

        // Use an absolute path that's outside the base directory
        let actual = create_request(
            &raw_uri("/usr/local/share/doc/example.html"),
            &input_source,
            &base_info,
            None,
        )
        .unwrap();

        assert_eq!(
            actual,
            Request::new(
                Uri {
                    url: Url::from_file_path("/usr/local/share/doc/example.html").unwrap()
                },
                input_source,
                None,
                None,
                None,
            )
        );
    }

    #[test]
    fn test_parse_relative_path_into_uri() {
        let base = Base::Local(PathBuf::from("/tmp/lychee"));
        let source = ResolvedInputSource::String(Cow::Borrowed(""));

        let raw_uri = raw_uri("relative.html");
        let uri = try_parse_into_uri(&raw_uri, &source, None, Some(&base)).unwrap();

        assert_eq!(uri.url.as_str(), "file:///tmp/lychee/relative.html");
    }

    #[test]
    fn test_parse_absolute_path_into_uri() {
        let base = Base::Local(PathBuf::from("/tmp/lychee"));
        let source = ResolvedInputSource::String(Cow::Borrowed(""));

        let raw_uri = raw_uri("absolute.html");
        let uri = try_parse_into_uri(&raw_uri, &source, None, Some(&base)).unwrap();

        assert_eq!(uri.url.as_str(), "file:///tmp/lychee/absolute.html");
    }

    #[test]
    fn test_prepend_with_absolute_local_link_and_root_dir() {
        let text = "/absolute/path";
        let root_dir = PathBuf::from("/root");
        let result = prepend_root_dir_if_absolute_local_link(text, Some(&root_dir));
        assert_eq!(result, "/root/absolute/path");
    }

    #[test]
    fn test_prepend_with_absolute_local_link_and_no_root_dir() {
        let text = "/absolute/path";
        let result = prepend_root_dir_if_absolute_local_link(text, None);
        assert_eq!(result, "/absolute/path");
    }

    #[test]
    fn test_prepend_with_relative_link_and_root_dir() {
        let text = "relative/path";
        let root_dir = PathBuf::from("/root");
        let result = prepend_root_dir_if_absolute_local_link(text, Some(&root_dir));
        assert_eq!(result, "relative/path");
    }

    #[test]
    fn test_prepend_with_relative_link_and_no_root_dir() {
        let text = "relative/path";
        let result = prepend_root_dir_if_absolute_local_link(text, None);
        assert_eq!(result, "relative/path");
    }
}<|MERGE_RESOLUTION|>--- conflicted
+++ resolved
@@ -165,22 +165,12 @@
     Ok(url)
 }
 
-<<<<<<< HEAD
 fn prepend_root_dir_if_absolute_local_link(text: &str, root_dir: Option<&Path>) -> String {
-    if text.starts_with('/') {
-        if let Some(path) = root_dir {
-            if let Some(path_str) = path.to_str() {
-                return format!("{path_str}{text}");
-            }
-        }
-=======
-fn prepend_root_dir_if_absolute_local_link(text: &str, root_dir: Option<&PathBuf>) -> String {
     if text.starts_with('/')
         && let Some(path) = root_dir
         && let Some(path_str) = path.to_str()
     {
         return format!("{path_str}{text}");
->>>>>>> 10c87a2f
     }
     text.to_string()
 }
@@ -304,35 +294,108 @@
         let root_dir = PathBuf::from("/tmp/lychee");
         let source = ResolvedInputSource::FsPath(PathBuf::from("/some/page.html"));
 
-<<<<<<< HEAD
-        let uris = vec![RawUri::from("relative.html")];
+        let uris = vec![raw_uri("relative.html")];
         let requests = create(uris, &source, Some((&root_dir, None)), None, None);
-=======
+
+        assert_eq!(requests.len(), 1);
+        assert!(
+            requests
+                .iter()
+                .any(|r| r.uri.url.as_str() == "file:///some/relative.html")
+        );
+    }
+
+    #[test]
+    fn test_absolute_url_resolution_from_root_dir() {
+        let root_dir = PathBuf::from("/tmp/lychee");
+        let source = ResolvedInputSource::FsPath(PathBuf::from("/some/page.html"));
+
+        let uris = vec![raw_uri("https://another.com/page")];
+        let requests = create(uris, &source, Some((&root_dir, None)), None, None);
+
+        assert_eq!(requests.len(), 1);
+        assert!(
+            requests
+                .iter()
+                .any(|r| r.uri.url.as_str() == "https://another.com/page")
+        );
+    }
+
+    #[test]
+    fn test_root_relative_url_resolution_from_root_dir() {
+        let root_dir = PathBuf::from("/tmp/lychee");
+        let source = ResolvedInputSource::FsPath(PathBuf::from("/tmp/lychee/page.html"));
+
+        let uris = vec![raw_uri("/root-relative")];
+        let requests = create(uris, &source, Some((&root_dir, None)), None, None);
+
+        assert_eq!(requests.len(), 1);
+        assert!(
+            requests
+                .iter()
+                .any(|r| r.uri.url.as_str() == "file:///tmp/lychee/root-relative")
+        );
+    }
+
+    #[test]
+    fn test_parent_directory_url_resolution_from_root_dir() {
+        let root_dir = PathBuf::from("/tmp/lychee");
+        let source = ResolvedInputSource::FsPath(PathBuf::from("/some/page.html"));
+
+        let uris = vec![raw_uri("../parent")];
+        let requests = create(uris, &source, Some((&root_dir, None)), None, None);
+
+        assert_eq!(requests.len(), 1);
+        assert!(
+            requests
+                .iter()
+                .any(|r| r.uri.url.as_str() == "file:///parent")
+        );
+    }
+
+    #[test]
+    fn test_fragment_url_resolution_from_root_dir() {
+        let root_dir = PathBuf::from("/tmp/lychee");
+        let source = ResolvedInputSource::FsPath(PathBuf::from("/some/page.html"));
+
+        let uris = vec![raw_uri("#fragment")];
+        let requests = create(uris, &source, Some((&root_dir, None)), None, None);
+
+        assert_eq!(requests.len(), 1);
+        assert!(
+            requests
+                .iter()
+                .any(|r| r.uri.url.as_str() == "file:///some/page.html#fragment")
+        );
+    }
+
+    #[test]
+    fn test_relative_url_resolution_from_root_dir_and_base_url() {
+        let root_dir = PathBuf::from("/tmp/lychee");
+        let base = Base::try_from("https://example.com/path/page.html").unwrap();
+        let source = ResolvedInputSource::FsPath(PathBuf::from("/tmp/lychee/localpage.html"));
+
         let uris = vec![raw_uri("relative.html")];
-        let requests = create(uris, &source, Some(&root_dir), None, None);
->>>>>>> 10c87a2f
-
-        assert_eq!(requests.len(), 1);
-        assert!(
-            requests
-                .iter()
-                .any(|r| r.uri.url.as_str() == "file:///some/relative.html")
-        );
-    }
-
-    #[test]
-    fn test_absolute_url_resolution_from_root_dir() {
-        let root_dir = PathBuf::from("/tmp/lychee");
-        let source = ResolvedInputSource::FsPath(PathBuf::from("/some/page.html"));
-
-<<<<<<< HEAD
-        let uris = vec![RawUri::from("https://another.com/page")];
-        let requests = create(uris, &source, Some((&root_dir, None)), None, None);
-=======
+        let requests = create(uris, &source, Some((&root_dir, Some(&base))), None, None);
+
+        assert_eq!(requests.len(), 1);
+        assert!(
+            requests
+                .iter()
+                .any(|r| r.uri.url.as_str() == "file:///tmp/lychee/relative.html")
+        );
+    }
+
+    #[test]
+    fn test_absolute_url_resolution_from_root_dir_and_base_url() {
+        let root_dir = PathBuf::from("/tmp/lychee");
+        let base = Base::try_from("https://example.com/path/page.html").unwrap();
+        let source = ResolvedInputSource::FsPath(PathBuf::from("/some/page.html"));
+
         let uris = vec![raw_uri("https://another.com/page")];
-        let requests = create(uris, &source, Some(&root_dir), None, None);
->>>>>>> 10c87a2f
-
+        let requests = create(uris, &source, Some((&root_dir, Some(&base))), None, None);
+
+        println!("{:?}", requests);
         assert_eq!(requests.len(), 1);
         assert!(
             requests
@@ -342,149 +405,31 @@
     }
 
     #[test]
-    fn test_root_relative_url_resolution_from_root_dir() {
-        let root_dir = PathBuf::from("/tmp/lychee");
-        let source = ResolvedInputSource::FsPath(PathBuf::from("/tmp/lychee/page.html"));
-
-<<<<<<< HEAD
-        let uris = vec![RawUri::from("/root-relative")];
-        let requests = create(uris, &source, Some((&root_dir, None)), None, None);
-=======
+    fn test_root_relative_url_resolution_from_root_dir_and_base_url() {
+        let root_dir = PathBuf::from("/tmp/lychee");
+        let base = Base::try_from("https://example.com/path/page.html").unwrap();
+        let source = ResolvedInputSource::FsPath(PathBuf::from("/tmp/lychee/localpage.html"));
+
         let uris = vec![raw_uri("/root-relative")];
-        let requests = create(uris, &source, Some(&root_dir), None, None);
->>>>>>> 10c87a2f
-
-        assert_eq!(requests.len(), 1);
-        assert!(
-            requests
-                .iter()
-                .any(|r| r.uri.url.as_str() == "file:///tmp/lychee/root-relative")
-        );
-    }
-
-    #[test]
-    fn test_parent_directory_url_resolution_from_root_dir() {
-        let root_dir = PathBuf::from("/tmp/lychee");
-        let source = ResolvedInputSource::FsPath(PathBuf::from("/some/page.html"));
-
-<<<<<<< HEAD
-        let uris = vec![RawUri::from("../parent")];
-        let requests = create(uris, &source, Some((&root_dir, None)), None, None);
-=======
+        let requests = create(uris, &source, Some((&root_dir, Some(&base))), None, None);
+
+        println!("{:?}", requests);
+        assert_eq!(requests.len(), 1);
+        assert!(
+            requests
+                .iter()
+                .any(|r| r.uri.url.as_str() == "https://example.com/root-relative")
+        );
+    }
+
+    #[test]
+    fn test_parent_directory_url_resolution_from_root_dir_and_base_url() {
+        let root_dir = PathBuf::from("/tmp/lychee");
+        let base = Base::try_from("https://example.com/path/page.html").unwrap();
+        let source = ResolvedInputSource::FsPath(PathBuf::from("/some/page.html"));
+
         let uris = vec![raw_uri("../parent")];
-        let requests = create(uris, &source, Some(&root_dir), None, None);
->>>>>>> 10c87a2f
-
-        assert_eq!(requests.len(), 1);
-        assert!(
-            requests
-                .iter()
-                .any(|r| r.uri.url.as_str() == "file:///parent")
-        );
-    }
-
-    #[test]
-    fn test_fragment_url_resolution_from_root_dir() {
-        let root_dir = PathBuf::from("/tmp/lychee");
-        let source = ResolvedInputSource::FsPath(PathBuf::from("/some/page.html"));
-
-<<<<<<< HEAD
-        let uris = vec![RawUri::from("#fragment")];
-        let requests = create(uris, &source, Some((&root_dir, None)), None, None);
-=======
-        let uris = vec![raw_uri("#fragment")];
-        let requests = create(uris, &source, Some(&root_dir), None, None);
->>>>>>> 10c87a2f
-
-        assert_eq!(requests.len(), 1);
-        assert!(
-            requests
-                .iter()
-                .any(|r| r.uri.url.as_str() == "file:///some/page.html#fragment")
-        );
-    }
-
-    #[test]
-    fn test_relative_url_resolution_from_root_dir_and_base_url() {
-        let root_dir = PathBuf::from("/tmp/lychee");
-        let base = Base::try_from("https://example.com/path/page.html").unwrap();
-        let source = ResolvedInputSource::FsPath(PathBuf::from("/tmp/lychee/localpage.html"));
-
-<<<<<<< HEAD
-        let uris = vec![RawUri::from("relative.html")];
         let requests = create(uris, &source, Some((&root_dir, Some(&base))), None, None);
-=======
-        let uris = vec![raw_uri("relative.html")];
-        let requests = create(uris, &source, Some(&root_dir), Some(&base), None);
->>>>>>> 10c87a2f
-
-        assert_eq!(requests.len(), 1);
-        assert!(
-            requests
-                .iter()
-                .any(|r| r.uri.url.as_str() == "file:///tmp/lychee/relative.html")
-        );
-    }
-
-    #[test]
-    fn test_absolute_url_resolution_from_root_dir_and_base_url() {
-        let root_dir = PathBuf::from("/tmp/lychee");
-        let base = Base::try_from("https://example.com/path/page.html").unwrap();
-        let source = ResolvedInputSource::FsPath(PathBuf::from("/some/page.html"));
-
-<<<<<<< HEAD
-        let uris = vec![RawUri::from("https://another.com/page")];
-        let requests = create(uris, &source, Some((&root_dir, Some(&base))), None, None);
-=======
-        let uris = vec![raw_uri("https://another.com/page")];
-        let requests = create(uris, &source, Some(&root_dir), Some(&base), None);
->>>>>>> 10c87a2f
-
-        println!("{:?}", requests);
-        assert_eq!(requests.len(), 1);
-        assert!(
-            requests
-                .iter()
-                .any(|r| r.uri.url.as_str() == "https://another.com/page")
-        );
-    }
-
-    #[test]
-    fn test_root_relative_url_resolution_from_root_dir_and_base_url() {
-        let root_dir = PathBuf::from("/tmp/lychee");
-        let base = Base::try_from("https://example.com/path/page.html").unwrap();
-        let source = ResolvedInputSource::FsPath(PathBuf::from("/tmp/lychee/localpage.html"));
-
-<<<<<<< HEAD
-        let uris = vec![RawUri::from("/root-relative")];
-        let requests = create(uris, &source, Some((&root_dir, Some(&base))), None, None);
-=======
-        let uris = vec![raw_uri("/root-relative")];
-        let requests = create(uris, &source, Some(&root_dir), Some(&base), None);
->>>>>>> 10c87a2f
-
-        println!("{:?}", requests);
-        assert_eq!(requests.len(), 1);
-        assert!(
-            requests
-                .iter()
-                .any(|r| r.uri.url.as_str() == "https://example.com/root-relative")
-        );
-    }
-
-    #[test]
-    fn test_parent_directory_url_resolution_from_root_dir_and_base_url() {
-        let root_dir = PathBuf::from("/tmp/lychee");
-        let base = Base::try_from("https://example.com/path/page.html").unwrap();
-        let source = ResolvedInputSource::FsPath(PathBuf::from("/some/page.html"));
-
-<<<<<<< HEAD
-        let uris = vec![RawUri::from("../parent")];
-        let requests = create(uris, &source, Some((&root_dir, Some(&base))), None, None);
-=======
-        let uris = vec![raw_uri("../parent")];
-        let requests = create(uris, &source, Some(&root_dir), Some(&base), None);
->>>>>>> 10c87a2f
 
         assert_eq!(requests.len(), 1);
         assert!(
@@ -500,13 +445,8 @@
         let base = Base::try_from("https://example.com/path/").unwrap();
         let source = ResolvedInputSource::FsPath(PathBuf::from("/some/page.html"));
 
-<<<<<<< HEAD
-        let uris = vec![RawUri::from("#fragment")];
+        let uris = vec![raw_uri("#fragment")];
         let requests = create(uris, &source, Some((&root_dir, Some(&base))), None, None);
-=======
-        let uris = vec![raw_uri("#fragment")];
-        let requests = create(uris, &source, Some(&root_dir), Some(&base), None);
->>>>>>> 10c87a2f
 
         assert_eq!(requests.len(), 1);
         assert!(
@@ -537,19 +477,8 @@
         let input_source = ResolvedInputSource::FsPath(PathBuf::from("page.html"));
         let base_info = SourceBaseInfo::from_source(&input_source, None, Some(&base)).unwrap();
 
-<<<<<<< HEAD
         let actual =
-            create_request(&RawUri::from("file.html"), &input_source, &base_info, None).unwrap();
-=======
-        let actual = create_request(
-            &raw_uri("file.html"),
-            &input_source,
-            None,
-            Some(&base),
-            None,
-        )
-        .unwrap();
->>>>>>> 10c87a2f
+            create_request(&raw_uri("file.html"), &input_source, &base_info, None).unwrap();
 
         assert_eq!(
             actual,

--- conflicted
+++ resolved
@@ -1,15 +1,8 @@
 use percent_encoding::percent_decode_str;
 use reqwest::Url;
-<<<<<<< HEAD
 use std::borrow::Cow;
-use std::{
-    collections::HashSet,
-    path::{Path, PathBuf},
-};
-=======
 use std::collections::HashSet;
 use std::path::{Path, PathBuf};
->>>>>>> c7ddd155
 
 use crate::types::SourceBaseInfo;
 use crate::{
@@ -34,13 +27,8 @@
     source: &ResolvedInputSource,
     base_info: &SourceBaseInfo,
     extractor: Option<&BasicAuthExtractor>,
-<<<<<<< HEAD
-) -> Result<Request> {
+) -> LycheeResult<Request> {
     let uri = base_info.parse_uri(raw_uri)?;
-=======
-) -> LycheeResult<Request> {
-    let uri = try_parse_into_uri(raw_uri, source, root_dir, base)?;
->>>>>>> c7ddd155
     let source = source.clone();
     let element = raw_uri.element.clone();
     let attribute = raw_uri.attribute.clone();
@@ -56,34 +44,13 @@
     source: &ResolvedInputSource,
     root_dir: Option<&Path>,
     base: Option<&Base>,
-<<<<<<< HEAD
-) -> Result<Uri> {
+) -> LycheeResult<Uri> {
     // HACK: if only base_url is specified, use that as a fallback_base_url.
     let base_info = match (root_dir, base) {
         (None, base) => SourceBaseInfo::from_source(source, None, base),
         (Some(root_dir), base) => SourceBaseInfo::from_source(source, Some((root_dir, base)), None),
     }?;
     base_info.parse_uri(raw_uri)
-=======
-) -> LycheeResult<Uri> {
-    let text = prepend_root_dir_if_absolute_local_link(&raw_uri.text, root_dir);
-    let uri = match Uri::try_from(raw_uri.clone()) {
-        Ok(uri) => uri,
-        Err(_) => match base {
-            Some(base_url) => match base_url.join(&text) {
-                Some(url) => Uri { url },
-                None => return Err(ErrorKind::InvalidBaseJoin(text.clone())),
-            },
-            None => match source {
-                ResolvedInputSource::FsPath(root) => {
-                    create_uri_from_file_path(root, &text, root_dir.is_none())?
-                }
-                _ => return Err(ErrorKind::UnsupportedUriType(text)),
-            },
-        },
-    };
-    Ok(uri)
->>>>>>> c7ddd155
 }
 
 // Taken from https://github.com/getzola/zola/blob/master/components/link_checker/src/lib.rs
@@ -136,35 +103,21 @@
     root_and_base: Option<(&Path, Option<&Base>)>,
     fallback_base: Option<&Base>,
     extractor: Option<&BasicAuthExtractor>,
-<<<<<<< HEAD
-) -> HashSet<Request> {
+) -> Vec<Result<Request, RequestError>> {
     let base_info = match SourceBaseInfo::from_source(source, root_and_base, fallback_base) {
         Ok(base_info) => base_info,
         Err(e) => {
+            // TODO: return an error inside this vec.
             warn!("Error handling source {source}: {e:?}");
-            return HashSet::new();
+            return vec![]:
         }
     };
 
-    uris.into_iter()
-        .filter_map(
-            |raw_uri| match create_request(&raw_uri, source, &base_info, extractor) {
-                Ok(request) => Some(request),
-                Err(e) => {
-                    warn!("Error creating request: {e:?}");
-                    None
-                }
-            },
-        )
-=======
-) -> Vec<Result<Request, RequestError>> {
-    let base = base.cloned().or_else(|| Base::from_source(source));
-
     let mut requests = HashSet::<Request>::new();
     let mut errors = Vec::<RequestError>::new();
 
     for raw_uri in uris {
-        let result = create_request(&raw_uri, source, root_dir, base.as_ref(), extractor);
+        let result = create_request(&raw_uri, source, &base_info, extractor);
         match result {
             Ok(request) => {
                 requests.insert(request);
@@ -179,7 +132,6 @@
 
     (requests.into_iter().map(Result::Ok))
         .chain(errors.into_iter().map(Result::Err))
->>>>>>> c7ddd155
         .collect()
 }
 
@@ -370,11 +322,7 @@
         let source = ResolvedInputSource::FsPath(PathBuf::from("/some/page.html"));
 
         let uris = vec![raw_uri("relative.html")];
-<<<<<<< HEAD
-        let requests = create(uris, &source, Some((&root_dir, None)), None, None);
-=======
-        let requests = create_ok_only(uris, &source, Some(&root_dir), None, None);
->>>>>>> c7ddd155
+        let requests = create_ok_only(uris, &source, Some((&root_dir, None)), None, None);
 
         assert_eq!(requests.len(), 1);
         assert!(
@@ -390,11 +338,7 @@
         let source = ResolvedInputSource::FsPath(PathBuf::from("/some/page.html"));
 
         let uris = vec![raw_uri("https://another.com/page")];
-<<<<<<< HEAD
-        let requests = create(uris, &source, Some((&root_dir, None)), None, None);
-=======
-        let requests = create_ok_only(uris, &source, Some(&root_dir), None, None);
->>>>>>> c7ddd155
+        let requests = create_ok_only(uris, &source, Some((&root_dir, None)), None, None);
 
         assert_eq!(requests.len(), 1);
         assert!(
@@ -410,11 +354,7 @@
         let source = ResolvedInputSource::FsPath(PathBuf::from("/tmp/lychee/page.html"));
 
         let uris = vec![raw_uri("/root-relative")];
-<<<<<<< HEAD
-        let requests = create(uris, &source, Some((&root_dir, None)), None, None);
-=======
-        let requests = create_ok_only(uris, &source, Some(&root_dir), None, None);
->>>>>>> c7ddd155
+        let requests = create_ok_only(uris, &source, Some((&root_dir, None)), None, None);
 
         assert_eq!(requests.len(), 1);
         assert!(
@@ -430,11 +370,7 @@
         let source = ResolvedInputSource::FsPath(PathBuf::from("/some/page.html"));
 
         let uris = vec![raw_uri("../parent")];
-<<<<<<< HEAD
-        let requests = create(uris, &source, Some((&root_dir, None)), None, None);
-=======
-        let requests = create_ok_only(uris, &source, Some(&root_dir), None, None);
->>>>>>> c7ddd155
+        let requests = create_ok_only(uris, &source, Some((&root_dir, None)), None, None);
 
         assert_eq!(requests.len(), 1);
         assert!(
@@ -450,11 +386,7 @@
         let source = ResolvedInputSource::FsPath(PathBuf::from("/some/page.html"));
 
         let uris = vec![raw_uri("#fragment")];
-<<<<<<< HEAD
-        let requests = create(uris, &source, Some((&root_dir, None)), None, None);
-=======
-        let requests = create_ok_only(uris, &source, Some(&root_dir), None, None);
->>>>>>> c7ddd155
+        let requests = create_ok_only(uris, &source, Some((&root_dir, None)), None, None);
 
         assert_eq!(requests.len(), 1);
         assert!(
@@ -471,11 +403,7 @@
         let source = ResolvedInputSource::FsPath(PathBuf::from("/tmp/lychee/localpage.html"));
 
         let uris = vec![raw_uri("relative.html")];
-<<<<<<< HEAD
-        let requests = create(uris, &source, Some((&root_dir, Some(&base))), None, None);
-=======
-        let requests = create_ok_only(uris, &source, Some(&root_dir), Some(&base), None);
->>>>>>> c7ddd155
+        let requests = create_ok_only(uris, &source, Some((&root_dir, Some(&base))), None, None);
 
         assert_eq!(requests.len(), 1);
         assert!(
@@ -492,11 +420,7 @@
         let source = ResolvedInputSource::FsPath(PathBuf::from("/some/page.html"));
 
         let uris = vec![raw_uri("https://another.com/page")];
-<<<<<<< HEAD
-        let requests = create(uris, &source, Some((&root_dir, Some(&base))), None, None);
-=======
-        let requests = create_ok_only(uris, &source, Some(&root_dir), Some(&base), None);
->>>>>>> c7ddd155
+        let requests = create_ok_only(uris, &source, Some((&root_dir, Some(&base))), None, None);
 
         println!("{:?}", requests);
         assert_eq!(requests.len(), 1);
@@ -514,11 +438,7 @@
         let source = ResolvedInputSource::FsPath(PathBuf::from("/tmp/lychee/localpage.html"));
 
         let uris = vec![raw_uri("/root-relative")];
-<<<<<<< HEAD
-        let requests = create(uris, &source, Some((&root_dir, Some(&base))), None, None);
-=======
-        let requests = create_ok_only(uris, &source, Some(&root_dir), Some(&base), None);
->>>>>>> c7ddd155
+        let requests = create_ok_only(uris, &source, Some((&root_dir, Some(&base))), None, None);
 
         println!("{:?}", requests);
         assert_eq!(requests.len(), 1);
@@ -536,11 +456,7 @@
         let source = ResolvedInputSource::FsPath(PathBuf::from("/some/page.html"));
 
         let uris = vec![raw_uri("../parent")];
-<<<<<<< HEAD
-        let requests = create(uris, &source, Some((&root_dir, Some(&base))), None, None);
-=======
-        let requests = create_ok_only(uris, &source, Some(&root_dir), Some(&base), None);
->>>>>>> c7ddd155
+        let requests = create_ok_only(uris, &source, Some((&root_dir, Some(&base))), None, None);
 
         assert_eq!(requests.len(), 1);
         assert!(
@@ -557,11 +473,7 @@
         let source = ResolvedInputSource::FsPath(PathBuf::from("/some/page.html"));
 
         let uris = vec![raw_uri("#fragment")];
-<<<<<<< HEAD
-        let requests = create(uris, &source, Some((&root_dir, Some(&base))), None, None);
-=======
-        let requests = create_ok_only(uris, &source, Some(&root_dir), Some(&base), None);
->>>>>>> c7ddd155
+        let requests = create_ok_only(uris, &source, Some((&root_dir, Some(&base))), None, None);
 
         assert_eq!(requests.len(), 1);
         assert!(
@@ -576,7 +488,7 @@
         let source = ResolvedInputSource::String(Cow::Borrowed(""));
 
         let uris = vec![raw_uri("https://example.com/page")];
-        let requests = create_ok_only(uris, &source, None, None, None);
+        let requests = create_ok_only_ok_only(uris, &source, None, None, None);
 
         assert_eq!(requests.len(), 1);
         assert!(
@@ -587,13 +499,13 @@
     }
 
     #[test]
-    fn test_create_request_from_relative_file_path() {
+    fn test_create_ok_only_request_from_relative_file_path() {
         let base = Base::Local(PathBuf::from("/tmp/lychee"));
         let input_source = ResolvedInputSource::FsPath(PathBuf::from("page.html"));
         let base_info = SourceBaseInfo::from_source(&input_source, None, Some(&base)).unwrap();
 
         let actual =
-            create_request(&raw_uri("file.html"), &input_source, &base_info, None).unwrap();
+            create_ok_only_request(&raw_uri("file.html"), &input_source, &base_info, None).unwrap();
 
         assert_eq!(
             actual,
@@ -610,10 +522,10 @@
     }
 
     #[test]
-    fn test_create_request_from_relative_file_path_errors() {
+    fn test_create_ok_only_request_from_relative_file_path_errors() {
         // relative links unsupported from stdin
         assert!(
-            create_request(
+            create_ok_only_request(
                 &raw_uri("file.html"),
                 &ResolvedInputSource::Stdin,
                 None,
@@ -625,7 +537,7 @@
 
         // error because no root-dir and no base-url
         assert!(
-            create_request(
+            create_ok_only_request(
                 &raw_uri("/file.html"),
                 &ResolvedInputSource::FsPath(PathBuf::from("page.html")),
                 None,
@@ -637,13 +549,13 @@
     }
 
     #[test]
-    fn test_create_request_from_absolute_file_path() {
+    fn test_create_ok_only_request_from_absolute_file_path() {
         let base = Base::Local(PathBuf::from("/"));
         let input_source = ResolvedInputSource::FsPath(PathBuf::from("/tmp/lychee/page.html"));
         let base_info = SourceBaseInfo::from_source(&input_source, None, Some(&base)).unwrap();
 
         // Use an absolute path that's outside the base directory
-        let actual = create_request(
+        let actual = create_ok_only_request(
             &raw_uri("/usr/local/share/doc/example.html"),
             &input_source,
             &base_info,
